# ska-data-lifecycle

## Introduction

The SKA data lifecycle management system (DLM) is designed to manage all intermediate and final data products of the SKA. Data products in the context of the DLM can be any digital asset from any subsystem, which needs to be persisted for a certain amount of time and made resilient against loss to a certain degree. The system will enable the implementation of the FAIR principles for SKA data products. Findability is supported by high and low level search interfaces, Accessibility by providing access to the products through standard methods, Interoperability by ensuring that the product descriptions are adhering to IVOA or other applicable standards and Reusability by maintaining the product quality, storage infrastructure and access over the whole lifetime of the products.

The DLM is designed as a service oriented system sitting on-top of a database. The external interfaces and APIs are based on the REST paradigm. The deployed system will need to be highly available and dependable, since the whole observatory and all its internal and external users will eventually depend on the DLM functioning properly. The number and frequency of transactions as well as the total data volume managed by the DLM will be very significant and thus the system will need to consider scalability as one of the main drivers for the implementation.

The current design consists of five modules/services and this repository is organised accordingly:

- Database management service (DLMdb)
- Ingest management service (DLMingest)
- Request management service (DLMrequest)
- Storage management service (DLMstorage)
- Migration management service (DLMmigration)

In addition we have implemented an AAA API gateway to enable testing of the authentication and authorization functionality of the SKA-DLM. This is run locally against a Keycloak authentication layer, which is started inside a docker container. In production the gateway and the Keycloak container will be replaced by a SKA wide AAA gateway running against the SKA Entra authentication layer.

For more detailed information, see [ReadTheDocs](https://developer.skao.int/projects/ska-data-lifecycle/en/latest/?badge=latest)

## Installation
The repository contains helm charts to install the services, including the DB. However, in operations the DLM is supposed to run continuously and use SKAO-wide services like a HA DB service as well as the authentication system. Thus this is not really practical for any evaluation or even DLM internal testing.

## SKA-DLM evaluation environment

If you want to start all the services locally for evaluation purposes you can use the command:

```bash
docker compose --file tests/dlm.docker-compose.yaml up
```
That also enables all the REST interfaces and they can be explored on their individual ports by opening browser pages:

- http://localhost:8000/docs for the AAA API gateway
- http://localhost:8001/docs for the Ingest Manager REST API
- http://localhost:8002/docs for the Request Manager REST API
- http://localhost:8003/docs for the Storage Manager service REST API
- http://localhost:8004/docs for the Migration Manager REST API

 To stop that environment again use the command:

 ```bash
 docker compose --file tests/dlm.docker-compose.yaml down
 ```

## Testing
In order to support mutiple test environments, the DLM can be build and deployed in a variety of ways, depending on the use case and scenario.

### Test against Docker Compose
For code developers all tests can be executed without having to rely on the complexity of the Kubernetes environment.

#### Run full test suite locally

Python testing is available on the local machine using poetry virtual environments. First clone the repo:

```bash
git clone --recurse-submodules https://gitlab.com/ska-telescope/ska-data-lifecycle.git
```

Then install the package and enter a poetry shell:

```bash
cd ska-data-lifecycle
poetry install
poetry shell
```

Subsequently, the tests can be executed using the command:

```bash
make python-test
```

#### Run tests using a Docker Testrunner

A test runner Dockerfile is provided to support local development with packages that may be difficult to install. The following command will run the same python tests inside docker containers:
```sh
make docker-test
```

#### Manual

Alternatively, the following relevant docker compose commands can be mixed and matched to achieve the same result as the above make targets:


```sh
# Rebuild any changed Dockerfile dependencies
docker compose -f tests/testrunner.docker-compose.yaml build

# Run the test runner
docker compose --file tests/testrunner.docker-compose.yaml run dlm_testrunner

# Or run tests locally
pytest --env local

# Teardown any remaining services
docker compose --file tests/testrunner.docker-compose.yaml down
```

#### FastAPI and Authentication

The REST requests issued through the test environment to DLM services are proxied through the `dlm_gateway`.

The `dlm_gateway` checks the destination, unpacks the token and checks the permissions based on the user profile.

If the user has the correct permission then the REST call will be proxied to the correct DLM service. If unauthorised a HTTP 401 or 403 error will be returned.

To run manually:

```sh
# Rebuild any changed Dockerfile dependencies
docker compose -f tests/services.docker-compose.yaml build

# Run services
docker compose -f tests/services.docker-compose.yaml up

# Or run tests locally
pytest --env local --auth 1

```

To turn off authentication:
* In `services.docker-compose.yaml`, section `dlm_gateway`, set `AUTH: "0"`.
* Run tests: `pytest --env local --auth 0`


### Test against Helm Chart

DLM also provides a helm chart tested weekly through the SKA gitlab test runners that can also be executed locally using Minikube. The following commands only need to be executed once to prepare a test environment.

```bash
helm repo add bitnami https://charts.bitnami.com/bitnami
minikube start --disk-size 64g --cpus=6 --memory=16384
minikube addons enable ingress

ifeq ($(shell uname -m), arm64)
  # Use tunnel on M-Series MacOS
  minikube tunnel
endif
```

Tests can then be run using the command:

```sh
make k8s-test
```

<<<<<<< HEAD
For more information see [helm chart README.md](./charts/ska-dlm/README.md)


## Example Usage
<!-- TODO: Move the following section to a 'tutorial' section, preferably in RTD. -->

Typical usage of the DLM:

1. Obtain an API token, authorizing use of the DLM by a specific user
2. Determine the location of the files you wish to add
3. Register that location with the DLM system. Note the location must be accessible (via rclone) from the DLM
4. Ingest the files into DLM one-by-one
5. Instruct DLM to migrate the newly ingested item to a secondary storage
6. Query the location of all copies of the item
7. Access the items via the ska-dataproduct-dashboard

### Step 1: Obtain an API token

To obtain an API token:

* Open an browser and go to the `/token_by_auth_flow` endpoint on the DLM server URL. For example: https://sdhp.stfc.skao.int/dp-yanda/dlm/token_by_auth_flow.
* Login with your SKAO credentials
* If successful, a token will be returned. Copy the token.

### Steps 2-6: Data Lifecycle Management

Once a token is ready, interactions with DLM can be done in two ways:

1. ska-dlm-client - a standalone DLM client that can be configured to automatically ingest data items
2. ska-dlm REST API - a (more) manual way to configure storage locations and ingest data items

### ska-dlm-client

The ska-dlm-client is the recommended way of using the DLM. Once configured, the ska-dlm-client will trigger on creation of a new file, or on reception of a kafka message, automatically ingesting the specified item into the DLM.

For more complete information, refer to the ska-dlm-client [repository](https://gitlab.com/ska-telescope/ska-dlm-client/) and [readthedocs](https://ska-telescope-ska-dlm-client.readthedocs.io/en/latest/).

### ska-dlm REST API

Interaction with the DLM is also possible via the REST API. The source code below is a typical example. The comments preceding each REST call are the python method alternatives.

```python
from requests import Session

# this URL is for DLM deployment in the Yanda namespace on the DP integration cluster
# other known locations are shown below
DLM_URL = "https://sdhp.stfc.skao.int/dp-yanda/dlm"

# Prepare token to be placed in the header of any REST call
bearer = {"Authorization": f"Bearer {your token}"}

# create details for this location
location_name="ThisLocationName"
location_type="ThisLocationType"

# check if this location is already known to DLM
#location = dlm_storage.query_location(location_name=location_name)
params = {"location_name": location_name}
session = Session()
location = session.get(f"{DLM_URL}/storage/query_location", params=params, headers=bearer, timeout=60)
print(location.json())

# otherwise, register this location:
#location = dlm_storage.init_location(location_name, location_type)
params = {
  "location_name": location_name,
  "location_type": location_type,
}

location = session.post(f"{DLM_URL}/storage/init_location", params=params, headers=bearer, timeout=60)
print(location.json())

# get the location id
location_id = location.json()[0]["location_id"]

# check if this storage is already known to DLM
params = {
  "storage_name": "MyDisk",
  "location_id": location_id,
}
storage = session.get(f"{DLM_URL}/storage/query_storage", params=params, headers=bearer, timeout=60)
print(storage.json())

# initialise a storage, if it doesn’t already exist:
#uuid = dlm_storage.init_storage(
#    storage_name="MyDisk",
#    location_id=location_id,
#    storage_type="disk",
#    storage_interface="posix",
#    storage_capacity=100000000,
#)
params = {
  "storage_name": "MyDisk",
  "location_id": location_id,
  "storage_type": "disk",
  "storage_interface": "posix",
  "storage_capacity": 100000000,
}
storage = session.post(f"{DLM_URL}/storage/init_storage", params=params, headers=bearer, timeout=60)
print(storage.json())

# get the storage_id
storage_id = storage.json()[0]["storage_id"]

# check if a storage config is already known to DLM
params = {"storage_id": storage_id}
config = session.get(f"{DLM_URL}/storage/get_storage_config", params=params, headers=bearer, timeout=60)
print(config.json())

# supply a rclone config for this storage, if it doesn’t already exist
#config = '{"name":"MyDisk","type":"local", "parameters":{}}'
#config_id = dlm_storage.create_storage_config(uuid, config=config)
params = {
  "config": {
    "name": "MyDisk",
    "type":"local",
    "parameters":{},
  }
}
config = session.post(f"{DLM_URL}/storage/create_storage_config", params=params, headers=bearer, timeout=60)
print(config.json())

# then begin adding data items
#uid = dlm_ingest.register_data_item(
#    "/my/ingest/item",
#    path,
#    "MyDisk",
#    metadata=None
#)
params = {
  "item_name": "/my/ingest/item",
  "uri": "/some/path/to/the/file",
  "storage_name": "MyDisk",
  "storage_id": "",
  "metadata": None,
  "item_format": None,
  "eb_id": None,
}
response = session.post(f"{DLM_URL}/ingest/register_data_item", params=params, headers=bearer, timeout=60)
print(response.json())

# trigger a migration from storage to storage
params = {
  "item_name": "/my/ingest/item",
  "destination_id": destination_id,
  "path": ""
}
response = session.post(f"{DLM_URL}/migration/copy_data_item", params=params, headers=bearer, timeout=60)
print(response.json())

# list items and their locations
params = {
  "item_name": "/my/ingest/item",
}
response = session.get(f"{DLM_URL}/request/query_data_item", params=params, headers=bearer, timeout=60)
print(response.json())

```


### Step 8: Access via Data Product Dashboard

At time of writing, here are the known medium-term deployments of the DLM system:

| Location                         | Data Lifecycle Management URL           | Data Product Dashboard URL                                                  |
| -------------------------------- | --------------------------------------- | --------------------------------------------------------------------------- |
| DP Integration (yanda namespace) | https://sdhp.stfc.skao.int/dp-yanda/dlm | https://sdhp.stfc.skao.int/integration-ska-dataproduct-dashboard/dashboard/ |
=======
For more information see [helm chart README.md](./charts/ska-dlm/README.md)
>>>>>>> c6d3d11a
<|MERGE_RESOLUTION|>--- conflicted
+++ resolved
@@ -144,174 +144,4 @@
 make k8s-test
 ```
 
-<<<<<<< HEAD
-For more information see [helm chart README.md](./charts/ska-dlm/README.md)
-
-
-## Example Usage
-<!-- TODO: Move the following section to a 'tutorial' section, preferably in RTD. -->
-
-Typical usage of the DLM:
-
-1. Obtain an API token, authorizing use of the DLM by a specific user
-2. Determine the location of the files you wish to add
-3. Register that location with the DLM system. Note the location must be accessible (via rclone) from the DLM
-4. Ingest the files into DLM one-by-one
-5. Instruct DLM to migrate the newly ingested item to a secondary storage
-6. Query the location of all copies of the item
-7. Access the items via the ska-dataproduct-dashboard
-
-### Step 1: Obtain an API token
-
-To obtain an API token:
-
-* Open an browser and go to the `/token_by_auth_flow` endpoint on the DLM server URL. For example: https://sdhp.stfc.skao.int/dp-yanda/dlm/token_by_auth_flow.
-* Login with your SKAO credentials
-* If successful, a token will be returned. Copy the token.
-
-### Steps 2-6: Data Lifecycle Management
-
-Once a token is ready, interactions with DLM can be done in two ways:
-
-1. ska-dlm-client - a standalone DLM client that can be configured to automatically ingest data items
-2. ska-dlm REST API - a (more) manual way to configure storage locations and ingest data items
-
-### ska-dlm-client
-
-The ska-dlm-client is the recommended way of using the DLM. Once configured, the ska-dlm-client will trigger on creation of a new file, or on reception of a kafka message, automatically ingesting the specified item into the DLM.
-
-For more complete information, refer to the ska-dlm-client [repository](https://gitlab.com/ska-telescope/ska-dlm-client/) and [readthedocs](https://ska-telescope-ska-dlm-client.readthedocs.io/en/latest/).
-
-### ska-dlm REST API
-
-Interaction with the DLM is also possible via the REST API. The source code below is a typical example. The comments preceding each REST call are the python method alternatives.
-
-```python
-from requests import Session
-
-# this URL is for DLM deployment in the Yanda namespace on the DP integration cluster
-# other known locations are shown below
-DLM_URL = "https://sdhp.stfc.skao.int/dp-yanda/dlm"
-
-# Prepare token to be placed in the header of any REST call
-bearer = {"Authorization": f"Bearer {your token}"}
-
-# create details for this location
-location_name="ThisLocationName"
-location_type="ThisLocationType"
-
-# check if this location is already known to DLM
-#location = dlm_storage.query_location(location_name=location_name)
-params = {"location_name": location_name}
-session = Session()
-location = session.get(f"{DLM_URL}/storage/query_location", params=params, headers=bearer, timeout=60)
-print(location.json())
-
-# otherwise, register this location:
-#location = dlm_storage.init_location(location_name, location_type)
-params = {
-  "location_name": location_name,
-  "location_type": location_type,
-}
-
-location = session.post(f"{DLM_URL}/storage/init_location", params=params, headers=bearer, timeout=60)
-print(location.json())
-
-# get the location id
-location_id = location.json()[0]["location_id"]
-
-# check if this storage is already known to DLM
-params = {
-  "storage_name": "MyDisk",
-  "location_id": location_id,
-}
-storage = session.get(f"{DLM_URL}/storage/query_storage", params=params, headers=bearer, timeout=60)
-print(storage.json())
-
-# initialise a storage, if it doesn’t already exist:
-#uuid = dlm_storage.init_storage(
-#    storage_name="MyDisk",
-#    location_id=location_id,
-#    storage_type="disk",
-#    storage_interface="posix",
-#    storage_capacity=100000000,
-#)
-params = {
-  "storage_name": "MyDisk",
-  "location_id": location_id,
-  "storage_type": "disk",
-  "storage_interface": "posix",
-  "storage_capacity": 100000000,
-}
-storage = session.post(f"{DLM_URL}/storage/init_storage", params=params, headers=bearer, timeout=60)
-print(storage.json())
-
-# get the storage_id
-storage_id = storage.json()[0]["storage_id"]
-
-# check if a storage config is already known to DLM
-params = {"storage_id": storage_id}
-config = session.get(f"{DLM_URL}/storage/get_storage_config", params=params, headers=bearer, timeout=60)
-print(config.json())
-
-# supply a rclone config for this storage, if it doesn’t already exist
-#config = '{"name":"MyDisk","type":"local", "parameters":{}}'
-#config_id = dlm_storage.create_storage_config(uuid, config=config)
-params = {
-  "config": {
-    "name": "MyDisk",
-    "type":"local",
-    "parameters":{},
-  }
-}
-config = session.post(f"{DLM_URL}/storage/create_storage_config", params=params, headers=bearer, timeout=60)
-print(config.json())
-
-# then begin adding data items
-#uid = dlm_ingest.register_data_item(
-#    "/my/ingest/item",
-#    path,
-#    "MyDisk",
-#    metadata=None
-#)
-params = {
-  "item_name": "/my/ingest/item",
-  "uri": "/some/path/to/the/file",
-  "storage_name": "MyDisk",
-  "storage_id": "",
-  "metadata": None,
-  "item_format": None,
-  "eb_id": None,
-}
-response = session.post(f"{DLM_URL}/ingest/register_data_item", params=params, headers=bearer, timeout=60)
-print(response.json())
-
-# trigger a migration from storage to storage
-params = {
-  "item_name": "/my/ingest/item",
-  "destination_id": destination_id,
-  "path": ""
-}
-response = session.post(f"{DLM_URL}/migration/copy_data_item", params=params, headers=bearer, timeout=60)
-print(response.json())
-
-# list items and their locations
-params = {
-  "item_name": "/my/ingest/item",
-}
-response = session.get(f"{DLM_URL}/request/query_data_item", params=params, headers=bearer, timeout=60)
-print(response.json())
-
-```
-
-
-### Step 8: Access via Data Product Dashboard
-
-At time of writing, here are the known medium-term deployments of the DLM system:
-
-| Location                         | Data Lifecycle Management URL           | Data Product Dashboard URL                                                  |
-| -------------------------------- | --------------------------------------- | --------------------------------------------------------------------------- |
-| DP Integration (yanda namespace) | https://sdhp.stfc.skao.int/dp-yanda/dlm | https://sdhp.stfc.skao.int/integration-ska-dataproduct-dashboard/dashboard/ |
-=======
-For more information see [helm chart README.md](./charts/ska-dlm/README.md)
->>>>>>> c6d3d11a
+For more information see [helm chart README.md](./charts/ska-dlm/README.md)