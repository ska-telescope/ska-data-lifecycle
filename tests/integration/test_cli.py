--- conflicted
+++ resolved
@@ -1,9 +1,5 @@
-"""Cli test module."""
+d"""Cli test module."""
 
-<<<<<<< HEAD
-=======
-
->>>>>>> e3944a90
 import pytest
 from typer.testing import CliRunner
 
