--- conflicted
+++ resolved
@@ -40,11 +40,7 @@
 logger = logging.getLogger(__name__)
 
 app = FastAPI(
-<<<<<<< HEAD
-    title="SKA-DLM: Test AAA API Gateway REST I/F",
-=======
     title="SKA-DLM: Test AAA API Gateway REST API",
->>>>>>> b2147e93
     description="The REST calls accepted by the SKA-DLM test AAA API gateway.",
 )
 
