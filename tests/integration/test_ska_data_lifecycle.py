#!/usr/bin/env python

"""Tests for `ska_data_lifecycle` package."""
<<<<<<< HEAD
import json
=======
import importlib
>>>>>>> 84eaef36
from datetime import timedelta
from unittest import TestCase

import inflect
import pytest
from requests_mock import Mocker
from ska_sdp_dataproduct_metadata import MetaData

from ska_dlm import CONFIG, data_item, dlm_ingest, dlm_migration, dlm_request, dlm_storage
from ska_dlm.dlm_db.db_access import DB
from ska_dlm.dlm_storage.main import persist_new_data_items
from ska_dlm.exceptions import InvalidQueryParameters, ValueAlreadyInDB

RCLONE_TEST_FILE_PATH = "testfile"
"""A file that is available locally in the rclone container"""
RCLONE_TEST_FILE_CONTENT = "license content"


def _clear_database():
    DB.delete(CONFIG.DLM.dlm_table)
    DB.delete(CONFIG.DLM.storage_config_table)
    DB.delete(CONFIG.DLM.storage_table)
    DB.delete(CONFIG.DLM.location_table)


@pytest.fixture(name="module")
def import_test_module(request):
    """Dynamically import module based on testing environment"""
    name = None
    test_env = request.config.getoption("--env")
    if test_env == "k8":
        name = "tests.common_k8s"
    elif test_env == "local":
        name = "tests.common_local"
    elif test_env == "docker":
        name = "tests.common_docker"
    else:
        raise ValueError("unknown test configuration")

    return importlib.import_module(name)


class TestDlm(TestCase):
    """
    Unit tests for the DLM.

    NOTE: Currently some of them are dependent on each other.
    """

    module = None

    @pytest.fixture(scope="function", autouse=True)
    def setup_and_teardown(self, module):
        """Initialze the tests."""

        _clear_database()

        self.module = module

        module.write_rclone_file_content(RCLONE_TEST_FILE_PATH, RCLONE_TEST_FILE_CONTENT)

        # we need a location to register the storage
        location_id = dlm_storage.init_location("MyOwnStorage", "Server")
        uuid = dlm_storage.init_storage(
            storage_name="MyDisk",
            location_id=location_id,
            storage_type="disk",
            storage_interface="posix",
            storage_capacity=100000000,
        )
        config = '{"name":"MyDisk","type":"local", "parameters":{}}'
        dlm_storage.create_storage_config(uuid, config=config)
        # configure rclone
        dlm_storage.rclone_config(config)
        yield
        _clear_database()
        module.clear_rclone_data()

    def test_init(self):
        """Test data_item init."""
        engine = inflect.engine()
        success = True
        for i in range(1, 51, 1):
            ordinal = engine.number_to_words(engine.ordinal(i))
            uid = dlm_ingest.init_data_item(f"this/is/the/{ordinal}/test/item")
            if uid is None:
                success = False
        assert success

    @pytest.mark.skip(reason="Will fix in later branches")
    def test_ingest_data_item(self):
        """Test the ingest_data_item function."""
        uid = dlm_ingest.ingest_data_item("/my/ingest/test/item", RCLONE_TEST_FILE_PATH, "MyDisk")
        assert len(uid) == 36

    @pytest.mark.skip(reason="Will fix in later branches")
    def test_register_data_item(self):
        """Test the register_data_item function."""
        uid = dlm_ingest.register_data_item(
            "/my/ingest/test/item2", RCLONE_TEST_FILE_PATH, "MyDisk"
        )
        assert len(uid) == 36
        with pytest.raises(ValueAlreadyInDB, match="Item is already registered"):
            dlm_ingest.register_data_item("/my/ingest/test/item2", RCLONE_TEST_FILE_PATH, "MyDisk")

    def test_query_expired_empty(self):
        """Test the query expired returning an empty set."""
        result = dlm_request.query_expired()
        success = len(result) == 0
        assert success

    def test_query_expired(self):
        """Test the query expired returning records."""
        self.test_init()
        uid = dlm_request.query_data_item()[0]["uid"]
        offset = timedelta(days=1)
        data_item.set_state(uid=uid, state="READY")
        result = dlm_request.query_expired(offset)
        success = len(result) != 0
        assert success

    def test_location_init(self):
        """Test initialisation on a location."""
        # This returns an empty string if unsuccessful
        with pytest.raises(InvalidQueryParameters):
            dlm_storage.init_location()
        dlm_storage.init_location("TestLocation", "SKAO Data Centre")
        location = dlm_storage.query_location(location_name="TestLocation")[0]
        assert location["location_type"] == "SKAO Data Centre"

    def test_set_uri_state_phase(self):
        """Update a data_item record with the pointer to a file."""
        uid = dlm_ingest.init_data_item(item_name="this/is/the/first/test/item")
        storage_id = dlm_storage.query_storage(storage_name="MyDisk")[0]["storage_id"]
        data_item.set_uri(uid, RCLONE_TEST_FILE_PATH, storage_id)
        assert dlm_request.query_data_item(uid=uid)[0]["uri"] == RCLONE_TEST_FILE_PATH
        data_item.set_state(uid, "READY")
        data_item.set_phase(uid, "PLASMA")
        items = dlm_request.query_data_item(uid=uid)
        assert len(items) == 1
        assert items[0]["item_state"] == "READY"
        assert items[0]["item_phase"] == "PLASMA"

    # TODO: We don't want RCLONE_TEST_FILE_PATH to disappear after one test run.
    @pytest.mark.skip(reason="Will fix in later branches")
    def test_delete_item_payload(self):
        """Delete the payload of a data_item."""
        fpath = RCLONE_TEST_FILE_PATH
        storage_id = dlm_storage.query_storage(storage_name="MyDisk")[0]["storage_id"]
        uid = dlm_ingest.ingest_data_item(fpath, fpath, "MyDisk")
        data_item.set_state(uid, "READY")
        data_item.set_uri(uid, fpath, storage_id)
        queried_uid = dlm_request.query_data_item(item_name=fpath)[0]["uid"]
        assert uid == queried_uid
        dlm_storage.delete_data_item_payload(uid)
        assert dlm_request.query_data_item(item_name=fpath)[0]["uri"] == fpath
        assert dlm_request.query_data_item(item_name=fpath)[0]["item_state"] == "DELETED"

    def test_storage_config(self):
        """Add a new location, storage and configuration to the rclone server."""
        location = dlm_storage.query_location("MyHost")
        if location:
            location_id = location[0]["location_id"]
        else:
            location_id = dlm_storage.init_location("MyHost", "Server")
        assert len(location_id) == 36
        config = '{"name":"MyDisk2","type":"local", "parameters":{}}'
        uuid = dlm_storage.init_storage(
            storage_name="MyDisk2",
            location_id=location_id,
            storage_type="disk",
            storage_interface="posix",
            storage_capacity=100000000,
        )
        assert len(uuid) == 36
        config_id = dlm_storage.create_storage_config(uuid, config=config)
        assert len(config_id) == 36
        # configure rclone
        assert dlm_storage.rclone_config(config) is True

    @pytest.mark.skip(reason="Will fix in later branches")
    def test_copy(self):
        """Copy a test file from one storage to another."""
        self.test_storage_config()
        dest_id = dlm_storage.query_storage("MyDisk2")[0]["storage_id"]
        uid = dlm_ingest.register_data_item(
            "/my/ingest/test/item2", RCLONE_TEST_FILE_PATH, "MyDisk"
        )
        assert len(uid) == 36
        dlm_migration.copy_data_item(uid=uid, destination_id=dest_id, path="/testfile_copy")
        assert RCLONE_TEST_FILE_CONTENT == self.module.get_rclone_local_file_content(
            "testfile_copy"
        )

    @pytest.mark.skip(reason="Will fix in later branches")
    def test_update_item_tags(self):
        """Update the item_tags field of a data_item."""
        _ = dlm_ingest.register_data_item("/my/ingest/test/item2", RCLONE_TEST_FILE_PATH, "MyDisk")
        res = data_item.update_item_tags(
            "/my/ingest/test/item2", item_tags={"a": "SKA", "b": "DLM", "c": "dummy"}
        )
        assert res is True
        res = data_item.update_item_tags(
            "/my/ingest/test/item2", item_tags={"c": "Hello", "d": "World"}
        )
        assert res is True
        tags = dlm_request.query_data_item(item_name="/my/ingest/test/item2")[0]["item_tags"]
        assert tags == {"a": "SKA", "b": "DLM", "c": "Hello", "d": "World"}

    @pytest.mark.skip(reason="Will fix in later branches")
    def test_expired_by_storage_daemon(self):
        """Test an expired data item is deleted by the storage manager."""
        fname = RCLONE_TEST_FILE_PATH
        # test no expired items were found
        result = dlm_request.query_expired()
        assert len(result) == 0

        # test no deleted items were found
        result = dlm_request.query_deleted()
        assert len(result) == 0

        # add an item, and expire immediately
        uid = dlm_ingest.ingest_data_item(item_name=fname, uri=fname, storage_name="MyDisk")
        data_item.set_state(uid=uid, state="READY")
        data_item.set_uid_expiration(uid, "2000-01-01")

        # check the expired item was found
        result = dlm_request.query_expired()
        assert len(result) == 1

        # run storage daemon code
        dlm_storage.delete_uids()

        # check that the daemon deleted the item
        result = dlm_request.query_deleted()
        assert result[0]["uid"] == uid

    @pytest.mark.skip(reason="Will fix in later branches")
    def test_query_new(self):
        """Test for newly created data_items."""
        check_time = "2024-01-01"
        _ = dlm_ingest.register_data_item("/my/ingest/test/item", RCLONE_TEST_FILE_PATH, "MyDisk")
        result = dlm_request.query_new(check_time)
        assert len(result) == 1

    @pytest.mark.skip(reason="Will fix in later branches")
    def test_persist_new_data_items(self):
        """Test making new data items persistent."""
        check_time = "2024-01-01"
        _ = dlm_ingest.register_data_item("/my/ingest/test/item", RCLONE_TEST_FILE_PATH, "MyDisk")
        result = persist_new_data_items(check_time)
        # negative test, since there is only a single volume registered
        assert result == {"/my/ingest/test/item": False}

        # configure additional storage volume
        self.test_storage_config()
        # and run again...
        result = persist_new_data_items(check_time)
        assert result == {"/my/ingest/test/item": True}

    def test_notify_data_dashboard(self):
        """Test that the write hook will post metadata file info to a URL."""
        # mock a response for this URL, a copy of the normal response from ska-sdp-dataproduct-api
        req_mock = Mocker()
        req_mock.post(
            CONFIG.DATA_PRODUCT_API.url + "/ingestnewmetadata",
            text="New data product metadata file loaded and store index updated",
        )

        dlm_ingest.notify_data_dashboard(MetaData())

    def test_populate_metadata_col(self):
        """Test that the metadata is correctly saved to the metadata column."""
        uid = dlm_ingest.register_data_item(
            "/my/test/item/for/metadata", RCLONE_TEST_FILE_PATH, "MyDisk"
        )
        content = dlm_request.query_data_item(uid=uid)
        metadata_dict = json.loads(content[0]["metadata"])

        assert metadata_dict["interface"] == "http://schema.skao.int/ska-data-product-meta/0.1"
        assert isinstance(
            metadata_dict["execution_block"], str
        )  # Can't verify a specific execution_block because it's not static
        assert metadata_dict["context"] == {}
        assert "config" in metadata_dict  # All the fields in here are None atm
        assert metadata_dict["files"] == [
            {
                "crc": "b12dddc1",
                "description": "",
                "path": "LICENSE",
                "size": 1461,
                "status": "done",
            }
        ]
        assert metadata_dict["obscore"] == {
            "dataproduct_type": "Unknown",
            "obs_collection": "Unknown",
            "access_format": "application/unknown",
            "facility_name": "SKA-Observatory",
            "instrument_name": "Unknown",
            "access_estsize": 1,
        }<|MERGE_RESOLUTION|>--- conflicted
+++ resolved
@@ -1,11 +1,8 @@
 #!/usr/bin/env python
 
 """Tests for `ska_data_lifecycle` package."""
-<<<<<<< HEAD
 import json
-=======
 import importlib
->>>>>>> 84eaef36
 from datetime import timedelta
 from unittest import TestCase
 
