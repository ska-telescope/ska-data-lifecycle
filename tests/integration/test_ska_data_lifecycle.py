#!/usr/bin/env python

"""Tests for `ska_data_lifecycle` package."""

import datetime
import importlib
import json
import logging

import inflect
import pytest
import requests
import ska_sdp_metadata_generator as metagen
from requests_mock import Mocker

import tests.integration.client.dlm_ingest_client as dlm_ingest
import tests.integration.client.dlm_request_client as dlm_request
import tests.integration.client.dlm_storage_client as dlm_storage
from ska_dlm import CONFIG, data_item, dlm_migration
from ska_dlm.dlm_db.db_access import DB
from ska_dlm.dlm_ingest import notify_data_dashboard, register_data_item
from ska_dlm.dlm_storage import delete_data_item_payload, delete_uids, rclone_config
from ska_dlm.dlm_storage.main import persist_new_data_items
from ska_dlm.exceptions import InvalidQueryParameters, ValueAlreadyInDB
from tests.integration.client.dlm_gateway_client import get_token

ROOT = "/data/"
RCLONE_TEST_FILE_PATH = "/data/testfile"
"""A file that is available locally in the rclone container"""
RCLONE_TEST_FILE_CONTENT = "license content"
TODAY_DATE = datetime.datetime.now().strftime("%Y%m%d")
METADATA_RECEIVED = {
    "execution_block": "eb-meta-20240723-00000",
}


def _clear_database():
    DB.delete(CONFIG.DLM.dlm_table)
    DB.delete(CONFIG.DLM.storage_config_table)
    DB.delete(CONFIG.DLM.storage_table)
    DB.delete(CONFIG.DLM.location_table)


@pytest.fixture(name="auth", scope="session")
def auth_fixture(request):
    """Fixture for auth commandline param."""
    return bool(int(request.config.getoption("--auth")))


@pytest.fixture(name="env", scope="session")
def import_test_env_module(request):
    """Dynamically import module based on testing environment."""
    match request.config.getoption("--env"):
        case "k8s":
            env_module_name = "tests.common_k8s"
        case "local":
            env_module_name = "tests.common_local"
        case "docker":
            env_module_name = "tests.common_docker"
        case _:
            raise ValueError("unknown test configuration")

    mod = importlib.import_module(env_module_name)
    client_urls = mod.get_service_urls()

    # TODO: should not be reassigning global constants
    dlm_storage.STORAGE_URL = client_urls["dlm_storage"]
    dlm_ingest.INGEST_URL = client_urls["dlm_ingest"]
    dlm_request.REQUEST_URL = client_urls["dlm_request"]
    return mod


@pytest.fixture(scope="session", autouse=True)
def setup_auth(env, auth):
    """Initialze Auth per session."""
    # this should only run once per test suite
    if auth is True:
        token = get_token("admin", "admin", env.get_service_urls()["dlm_gateway"])
        dlm_request.REQUEST_BEARER = token
        dlm_ingest.INGEST_BEARER = token
        dlm_storage.STORAGE_BEARER = token


@pytest.fixture(scope="function", autouse=True)
def setup(env):
    """Initialze the tests."""
    _clear_database()

    env.write_rclone_file_content(RCLONE_TEST_FILE_PATH, RCLONE_TEST_FILE_CONTENT)

    # we need a location to register the storage
    location_id = dlm_storage.init_location("MyOwnStorage", "Server")
    uuid = dlm_storage.init_storage(
        storage_name="MyDisk",
        location_id=location_id,
        storage_type="disk",
        storage_interface="posix",
        storage_capacity=100000000,
    )
    config = {"name": "MyDisk", "type": "alias", "parameters": {"remote": "/"}}
    config = json.dumps(config)
    dlm_storage.create_storage_config(uuid, config=config)
    # configure rclone
    rclone_config(config)
    yield
    _clear_database()
    env.clear_rclone_data(ROOT)


def __initialize_data_item():
    """Test data_item init."""
    engine = inflect.engine()
    success = True
    for i in range(1, 51, 1):
        ordinal = engine.number_to_words(engine.ordinal(i))
        uid = dlm_ingest.init_data_item(f"this/is/the/{ordinal}/test/item")
        if uid is None:
            success = False
    assert success


<<<<<<< HEAD
@pytest.mark.integration_test
@pytest.mark.skip(reason="Will fix in later branches")
=======
@pytest.mark.skip(reason="Placeholder. We removed the ingest_data_item alias.")
>>>>>>> bc929bb2
def test_ingest_data_item():
    """Test the ingest_data_item function."""
    uid = register_data_item(
        "/my/ingest/test/item", RCLONE_TEST_FILE_PATH, "MyDisk", metadata=None
    )
    assert len(uid) == 36


<<<<<<< HEAD
@pytest.mark.integration_test
@pytest.mark.skip(reason="Will fix in later branches")
def test_register_data_item():
    """Test the register_data_item function."""
    # pylint: disable-next=no-member
    uid = dlm_ingest.register_data_item("/my/ingest/test/item2", RCLONE_TEST_FILE_PATH, "MyDisk")
=======
def test_register_data_item_with_metadata():
    """Test the register_data_item function with provided metadata."""
    uid = register_data_item(
        "/my/ingest/test/item2",
        RCLONE_TEST_FILE_PATH,
        "MyDisk",
        metadata=json.dumps(METADATA_RECEIVED),
    )
>>>>>>> bc929bb2
    assert len(uid) == 36
    with pytest.raises(ValueAlreadyInDB, match="Item is already registered"):
        register_data_item(
            "/my/ingest/test/item2",
            RCLONE_TEST_FILE_PATH,
            "MyDisk",
            metadata=json.dumps(METADATA_RECEIVED),
        )


@pytest.mark.integration_test
def test_query_expired_empty():
    """Test the query expired returning an empty set."""
    result = dlm_request.query_expired()
    success = len(result) == 0
    assert success


@pytest.mark.integration_test
def test_query_expired():
    """Test the query expired returning records."""
    __initialize_data_item()
    uid = dlm_request.query_data_item()[0]["uid"]
    offset = datetime.timedelta(days=1)
    data_item.set_state(uid=uid, state="READY")
    result = dlm_request.query_expired(offset)
    success = len(result) != 0
    assert success


@pytest.mark.integration_test
def test_location_init():
    """Test initialisation on a location."""
    # This returns an empty string if unsuccessful
    with pytest.raises(InvalidQueryParameters):
        dlm_storage.init_location()
    dlm_storage.init_location("TestLocation", "SKAO Data Centre")
    location = dlm_storage.query_location(location_name="TestLocation")[0]
    assert location["location_type"] == "SKAO Data Centre"


@pytest.mark.integration_test
def test_set_uri_state_phase():
    """Update a data_item record with the pointer to a file."""
    uid = dlm_ingest.init_data_item(item_name="this/is/the/first/test/item")
    storage_id = dlm_storage.query_storage(storage_name="MyDisk")[0]["storage_id"]
    data_item.set_uri(uid, RCLONE_TEST_FILE_PATH, storage_id)
    assert dlm_request.query_data_item(uid=uid)[0]["uri"] == RCLONE_TEST_FILE_PATH
    data_item.set_state(uid, "READY")
    data_item.set_phase(uid, "PLASMA")
    items = dlm_request.query_data_item(uid=uid)
    assert len(items) == 1
    assert items[0]["item_state"] == "READY"
    assert items[0]["item_phase"] == "PLASMA"


# TODO: We don't want RCLONE_TEST_FILE_PATH to disappear after one test run.
<<<<<<< HEAD
@pytest.mark.integration_test
@pytest.mark.skip(reason="Will fix in later branches")
=======
>>>>>>> bc929bb2
def test_delete_item_payload():
    """Delete the payload of a data_item."""
    fpath = RCLONE_TEST_FILE_PATH
    storage_id = dlm_storage.query_storage(storage_name="MyDisk")[0]["storage_id"]
    uid = register_data_item(fpath, fpath, "MyDisk")
    data_item.set_state(uid, "READY")
    data_item.set_uri(uid, fpath, storage_id)
    queried_uid = dlm_request.query_data_item(item_name=fpath)[0]["uid"]
    assert uid == queried_uid
    delete_data_item_payload(uid)
    assert dlm_request.query_data_item(item_name=fpath)[0]["uri"] == fpath
    assert dlm_request.query_data_item(item_name=fpath)[0]["item_state"] == "DELETED"


def __initialize_storage_config():
    """Add a new location, storage and configuration to the rclone server."""
    location = dlm_storage.query_location("MyHost")
    if location:
        location_id = location[0]["location_id"]
    else:
        location_id = dlm_storage.init_location("MyHost", "Server")
    assert len(location_id) == 36
    config = {"name": "MyDisk2", "type": "alias", "parameters": {"remote": "/"}}
    config = json.dumps(config)
    uuid = dlm_storage.init_storage(
        storage_name="MyDisk2",
        location_id=location_id,
        storage_type="disk",
        storage_interface="posix",
        storage_capacity=100000000,
    )
    assert len(uuid) == 36
    config_id = dlm_storage.create_storage_config(uuid, config=config)
    assert len(config_id) == 36
    # configure rclone
    assert rclone_config(config) is True


<<<<<<< HEAD
@pytest.mark.integration_test
@pytest.mark.skip(reason="Will fix in later branches")
=======
>>>>>>> bc929bb2
def test_copy(env):
    """Copy a test file from one storage to another."""
    __initialize_storage_config()
    dest_id = dlm_storage.query_storage("MyDisk2")[0]["storage_id"]
    uid = register_data_item("/my/ingest/test/item2", RCLONE_TEST_FILE_PATH, "MyDisk")
    assert len(uid) == 36
    dest = "/data/testfile_copy"
    dlm_migration.copy_data_item(uid=uid, destination_id=dest_id, path=dest)
    assert RCLONE_TEST_FILE_CONTENT == env.get_rclone_local_file_content(dest)


<<<<<<< HEAD
@pytest.mark.integration_test
@pytest.mark.skip(reason="Will fix in later branches")
=======
>>>>>>> bc929bb2
def test_update_item_tags():
    """Update the item_tags field of a data_item."""
    _ = register_data_item("/my/ingest/test/item2", RCLONE_TEST_FILE_PATH, "MyDisk")
    res = data_item.update_item_tags(
        "/my/ingest/test/item2", item_tags={"a": "SKA", "b": "DLM", "c": "dummy"}
    )
    assert res is True
    res = data_item.update_item_tags(
        "/my/ingest/test/item2", item_tags={"c": "Hello", "d": "World"}
    )
    assert res is True
    tags = dlm_request.query_data_item(item_name="/my/ingest/test/item2")[0]["item_tags"]
    assert tags == {"a": "SKA", "b": "DLM", "c": "Hello", "d": "World"}


<<<<<<< HEAD
@pytest.mark.integration_test
@pytest.mark.skip(reason="Will fix in later branches")
=======
>>>>>>> bc929bb2
def test_expired_by_storage_daemon():
    """Test an expired data item is deleted by the storage manager."""
    fname = RCLONE_TEST_FILE_PATH
    # test no expired items were found
    result = dlm_request.query_expired()
    assert len(result) == 0

    # test no deleted items were found
    result = dlm_request.query_deleted()
    assert len(result) == 0

    # add an item, and expire immediately
    uid = register_data_item(item_name=fname, uri=fname, storage_name="MyDisk")
    data_item.set_state(uid=uid, state="READY")
    data_item.set_uid_expiration(uid, "2000-01-01")

    # check the expired item was found
    result = dlm_request.query_expired()
    assert len(result) == 1

    # run storage daemon code
    delete_uids()

    # check that the daemon deleted the item
    result = dlm_request.query_deleted()
    assert result[0]["uid"] == uid


<<<<<<< HEAD
@pytest.mark.integration_test
@pytest.mark.skip(reason="Will fix in later branches")
=======
>>>>>>> bc929bb2
def test_query_new():
    """Test for newly created data_items."""
    check_time = "2024-01-01"
    _ = register_data_item("/my/ingest/test/item", RCLONE_TEST_FILE_PATH, "MyDisk")
    result = dlm_request.query_new(check_time)
    assert len(result) == 1


<<<<<<< HEAD
@pytest.mark.integration_test
@pytest.mark.skip(reason="Will fix in later branches")
=======
>>>>>>> bc929bb2
def test_persist_new_data_items():
    """Test making new data items persistent."""
    check_time = "2024-01-01"
    _ = register_data_item("/my/ingest/test/item", RCLONE_TEST_FILE_PATH, "MyDisk")
    result = persist_new_data_items(check_time)
    # negative test, since there is only a single volume registered
    assert result == {"/my/ingest/test/item": False}

    # configure additional storage volume
    __initialize_storage_config()
    # and run again...
    result = persist_new_data_items(check_time)
    assert result == {"/my/ingest/test/item": True}


<<<<<<< HEAD
@pytest.mark.integration_test
def test_notify_data_dashboard():
    """Test that the write hook will post metadata file info to a URL."""
    # mock a response for this URL, a copy of the normal response from ska-sdp-dataproduct-api
    req_mock = Mocker()
    req_mock.post(
        CONFIG.DATA_PRODUCT_API.url + "/ingestnewmetadata",
        text="New data product metadata file loaded and store index updated",
    )
=======
@pytest.fixture
def log_capture(caplog):
    """Fixture for capturing log messages."""
    caplog.set_level(logging.INFO)
    return caplog


def test_notify_data_dashboard(log_capture):  # pylint: disable=redefined-outer-name
    """Test that the write hook will HTTP POST metadata file info to a URL."""
    with Mocker() as req_mock:
        req_mock.post(
            CONFIG.DATA_PRODUCT_API.url + "/ingestnewmetadata",
            text="New data product metadata file loaded and store index updated",
        )
>>>>>>> bc929bb2

        # Test for the first logger outcome: Failed to parse metadata
        notify_data_dashboard("invalid json")
        assert "Failed to parse metadata" in log_capture.text
        log_capture.clear()

        # Test for the second logger outcome: POST error notifying dataproduct dashboard
        valid_metadata = json.dumps({"execution_block": "block123"})
        req_mock.post(
            f"{CONFIG.DATA_PRODUCT_API.url}/ingestnewmetadata",
            exc=requests.RequestException("Mocked request exception"),
        )

        notify_data_dashboard(valid_metadata)
        assert "POST error notifying dataproduct dashboard" in log_capture.text
        log_capture.clear()

        # Test for the third logger outcome: Successfully POSTed metadata
        req_mock.post(
            f"{CONFIG.DATA_PRODUCT_API.url}/ingestnewmetadata",
            text='{"message": "success"}',
            status_code=200,
        )

        notify_data_dashboard(valid_metadata)
        assert "POSTed metadata (execution_block: block123) to" in log_capture.text


<<<<<<< HEAD
@pytest.mark.integration_test
@pytest.mark.skip(reason="Will fix in later branches")
=======
>>>>>>> bc929bb2
def test_populate_metadata_col():
    """Test that the metadata is correctly saved to the metadata column."""
    META_FILE = "/tmp/testfile"  # pylint: disable=invalid-name
    with open(META_FILE, "wt", encoding="ascii") as file:
        file.write(RCLONE_TEST_FILE_CONTENT)

    # Generate metadata
    metadata_object = metagen.generate_metadata_from_generator(META_FILE)
    metadata_json = metadata_object.get_data().to_json()  # MetaData obj -> benedict -> json str
    assert isinstance(metadata_json, str)
    try:
        json.loads(metadata_json)
    except json.JSONDecodeError as err:
        assert False, f"Failed to decode JSON: {err}. Check type."

    # Register data item
    uid = register_data_item(
        "/my/metadata/test/item", RCLONE_TEST_FILE_PATH, "MyDisk", metadata=metadata_json
    )

    metadata_str_from_db = dlm_request.query_data_item(uid=uid)
    assert isinstance(metadata_str_from_db[0]["metadata"], str)

    metadata_dict_from_db = json.loads(metadata_str_from_db[0]["metadata"])
    assert isinstance(metadata_dict_from_db, dict)  # otherwise the data might be double encoded

    assert metadata_dict_from_db["interface"] == "http://schema.skao.int/ska-data-product-meta/0.1"
    assert isinstance(metadata_dict_from_db["execution_block"], str)

    assert metadata_dict_from_db["context"] == {}
    assert "config" in metadata_dict_from_db  # All the fields in here are None atm
    assert metadata_dict_from_db["files"] == [
        {
            "crc": "62acf8ce",
            "description": "",
            "path": "testfile",
            "size": 15,
            "status": "done",
        }
    ]
    assert metadata_dict_from_db["obscore"] == {
        "dataproduct_type": "Unknown",
        "obs_collection": "Unknown",
        "access_format": "application/unknown",
        "facility_name": "SKA-Observatory",
        "instrument_name": "Unknown",
        "access_estsize": 0,
    }<|MERGE_RESOLUTION|>--- conflicted
+++ resolved
@@ -119,12 +119,8 @@
     assert success
 
 
-<<<<<<< HEAD
-@pytest.mark.integration_test
-@pytest.mark.skip(reason="Will fix in later branches")
-=======
+@pytest.mark.integration_test
 @pytest.mark.skip(reason="Placeholder. We removed the ingest_data_item alias.")
->>>>>>> bc929bb2
 def test_ingest_data_item():
     """Test the ingest_data_item function."""
     uid = register_data_item(
@@ -133,14 +129,7 @@
     assert len(uid) == 36
 
 
-<<<<<<< HEAD
-@pytest.mark.integration_test
-@pytest.mark.skip(reason="Will fix in later branches")
-def test_register_data_item():
-    """Test the register_data_item function."""
-    # pylint: disable-next=no-member
-    uid = dlm_ingest.register_data_item("/my/ingest/test/item2", RCLONE_TEST_FILE_PATH, "MyDisk")
-=======
+@pytest.mark.integration_test
 def test_register_data_item_with_metadata():
     """Test the register_data_item function with provided metadata."""
     uid = register_data_item(
@@ -149,7 +138,6 @@
         "MyDisk",
         metadata=json.dumps(METADATA_RECEIVED),
     )
->>>>>>> bc929bb2
     assert len(uid) == 36
     with pytest.raises(ValueAlreadyInDB, match="Item is already registered"):
         register_data_item(
@@ -207,11 +195,7 @@
 
 
 # TODO: We don't want RCLONE_TEST_FILE_PATH to disappear after one test run.
-<<<<<<< HEAD
-@pytest.mark.integration_test
-@pytest.mark.skip(reason="Will fix in later branches")
-=======
->>>>>>> bc929bb2
+@pytest.mark.integration_test
 def test_delete_item_payload():
     """Delete the payload of a data_item."""
     fpath = RCLONE_TEST_FILE_PATH
@@ -250,11 +234,7 @@
     assert rclone_config(config) is True
 
 
-<<<<<<< HEAD
-@pytest.mark.integration_test
-@pytest.mark.skip(reason="Will fix in later branches")
-=======
->>>>>>> bc929bb2
+@pytest.mark.integration_test
 def test_copy(env):
     """Copy a test file from one storage to another."""
     __initialize_storage_config()
@@ -266,11 +246,7 @@
     assert RCLONE_TEST_FILE_CONTENT == env.get_rclone_local_file_content(dest)
 
 
-<<<<<<< HEAD
-@pytest.mark.integration_test
-@pytest.mark.skip(reason="Will fix in later branches")
-=======
->>>>>>> bc929bb2
+@pytest.mark.integration_test
 def test_update_item_tags():
     """Update the item_tags field of a data_item."""
     _ = register_data_item("/my/ingest/test/item2", RCLONE_TEST_FILE_PATH, "MyDisk")
@@ -286,11 +262,7 @@
     assert tags == {"a": "SKA", "b": "DLM", "c": "Hello", "d": "World"}
 
 
-<<<<<<< HEAD
-@pytest.mark.integration_test
-@pytest.mark.skip(reason="Will fix in later branches")
-=======
->>>>>>> bc929bb2
+@pytest.mark.integration_test
 def test_expired_by_storage_daemon():
     """Test an expired data item is deleted by the storage manager."""
     fname = RCLONE_TEST_FILE_PATH
@@ -319,11 +291,7 @@
     assert result[0]["uid"] == uid
 
 
-<<<<<<< HEAD
-@pytest.mark.integration_test
-@pytest.mark.skip(reason="Will fix in later branches")
-=======
->>>>>>> bc929bb2
+@pytest.mark.integration_test
 def test_query_new():
     """Test for newly created data_items."""
     check_time = "2024-01-01"
@@ -332,11 +300,7 @@
     assert len(result) == 1
 
 
-<<<<<<< HEAD
-@pytest.mark.integration_test
-@pytest.mark.skip(reason="Will fix in later branches")
-=======
->>>>>>> bc929bb2
+@pytest.mark.integration_test
 def test_persist_new_data_items():
     """Test making new data items persistent."""
     check_time = "2024-01-01"
@@ -352,24 +316,13 @@
     assert result == {"/my/ingest/test/item": True}
 
 
-<<<<<<< HEAD
-@pytest.mark.integration_test
-def test_notify_data_dashboard():
-    """Test that the write hook will post metadata file info to a URL."""
-    # mock a response for this URL, a copy of the normal response from ska-sdp-dataproduct-api
-    req_mock = Mocker()
-    req_mock.post(
-        CONFIG.DATA_PRODUCT_API.url + "/ingestnewmetadata",
-        text="New data product metadata file loaded and store index updated",
-    )
-=======
-@pytest.fixture
 def log_capture(caplog):
     """Fixture for capturing log messages."""
     caplog.set_level(logging.INFO)
     return caplog
 
 
+@pytest.mark.integration_test
 def test_notify_data_dashboard(log_capture):  # pylint: disable=redefined-outer-name
     """Test that the write hook will HTTP POST metadata file info to a URL."""
     with Mocker() as req_mock:
@@ -377,7 +330,6 @@
             CONFIG.DATA_PRODUCT_API.url + "/ingestnewmetadata",
             text="New data product metadata file loaded and store index updated",
         )
->>>>>>> bc929bb2
 
         # Test for the first logger outcome: Failed to parse metadata
         notify_data_dashboard("invalid json")
@@ -391,7 +343,6 @@
             exc=requests.RequestException("Mocked request exception"),
         )
 
-        notify_data_dashboard(valid_metadata)
         assert "POST error notifying dataproduct dashboard" in log_capture.text
         log_capture.clear()
 
@@ -406,11 +357,7 @@
         assert "POSTed metadata (execution_block: block123) to" in log_capture.text
 
 
-<<<<<<< HEAD
-@pytest.mark.integration_test
-@pytest.mark.skip(reason="Will fix in later branches")
-=======
->>>>>>> bc929bb2
+@pytest.mark.integration_test
 def test_populate_metadata_col():
     """Test that the metadata is correctly saved to the metadata column."""
     META_FILE = "/tmp/testfile"  # pylint: disable=invalid-name
