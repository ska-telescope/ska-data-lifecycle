"""dlm_request REST client"""

from datetime import timedelta

<<<<<<< HEAD
import requests
=======
from tests.integration.client.exception_handler import dlm_raise_for_status
>>>>>>> c21d1508

REQUEST_URL = ""
TOKEN = None


# pylint: disable=unused-argument
def query_data_item(
    item_name: str = "", oid: str = "", uid: str = "", params: str | None = None
) -> list:
    """
    Query a new data_item by at least specifying an item_name.

    Parameters:
    -----------
    item_name: could be empty, in which case the first 1000 items are returned
    oid:    Return data_items referred to by the OID provided.
    uid:    Return data_item referred to by the UID provided.
    params: specify the query parameters

    Returns:
    --------
    list
    """
    params = {k: v for k, v in locals().items() if v}
<<<<<<< HEAD
    headers = {"Authorization": f"Bearer {TOKEN}"}
    response = requests.get(
        f"{REQUEST_URL}/request/query_data_item", params=params, headers=headers, timeout=60
    )
    if response.status_code in [401, 403]:
        response.raise_for_status()
=======
    response = SESSION.get(f"{REQUEST_URL}/request/query_data_item", params=params, timeout=60)
    dlm_raise_for_status(response)
>>>>>>> c21d1508
    return response.json()


# pylint: disable=unused-argument
def query_expired(offset: timedelta | None = None):
    """
    Query for all expired data_items using the uid_expiration timestamp.

    Parameters:
    -----------
    offset: optional offset for the query
    """
    params = {k: v for k, v in locals().items() if v}
<<<<<<< HEAD
    headers = {"Authorization": f"Bearer {TOKEN}"}
    response = requests.get(
        f"{REQUEST_URL}/request/query_expired", params=params, headers=headers, timeout=60
    )
    if response.status_code in [401, 403]:
        response.raise_for_status()
=======
    response = SESSION.get(f"{REQUEST_URL}/request/query_expired", params=params, timeout=60)
    dlm_raise_for_status(response)
>>>>>>> c21d1508
    return response.json()


# pylint: disable=unused-argument
def query_deleted(uid: str = "") -> list:
    """Query for all deleted data_items using the deleted state.

    Parameters:
    -----------
    uid: The UID to be checked, optional.

    RETURNS:
    --------
    list of dictionaries with UIDs of deleted items.
    """
    params = {k: v for k, v in locals().items() if v}
<<<<<<< HEAD
    headers = {"Authorization": f"Bearer {TOKEN}"}
    response = requests.get(
        f"{REQUEST_URL}/request/query_deleted", params=params, headers=headers, timeout=60
    )
    if response.status_code in [401, 403]:
        response.raise_for_status()
=======
    response = SESSION.get(f"{REQUEST_URL}/request/query_deleted", params=params, timeout=60)
    dlm_raise_for_status(response)
>>>>>>> c21d1508
    return response.json()


# pylint: disable=unused-argument
def query_new(check_date: str, uid: str = "") -> list:
    """Query for all data_items newer than the date provided.

    Parameters:
    -----------
    check_date: str, the UTC starting date (exclusive)
    uid: The UID to be checked, optional.

    RETURNS:
    --------
    list of dictionaries with UID, UID_creation and storage_id of new items.
    """
    params = {k: v for k, v in locals().items() if v}
<<<<<<< HEAD
    headers = {"Authorization": f"Bearer {TOKEN}"}
    response = requests.get(
        f"{REQUEST_URL}/request/query_new", params=params, headers=headers, timeout=60
    )
    if response.status_code in [401, 403]:
        response.raise_for_status()
=======
    response = SESSION.get(f"{REQUEST_URL}/request/query_new", params=params, timeout=60)
    dlm_raise_for_status(response)
>>>>>>> c21d1508
    return response.json()


def query_exists(item_name: str = "", oid: str = "", uid: str = "", ready: bool = False) -> bool:
    """
    Query to check for existence of a data_item.

    Parameters:
    -----------
    item_name: optional item_name
    oid: optional, the oid to be searched for
    uid: optional, this returns only one storage_id
    """
    params = {k: v for k, v in locals().items() if v}
<<<<<<< HEAD
    headers = {"Authorization": f"Bearer {TOKEN}"}
    response = requests.get(
        f"{REQUEST_URL}/request/query_exists", params=params, headers=headers, timeout=60
    )
    if response.status_code in [401, 403]:
        response.raise_for_status()
=======
    response = SESSION.get(f"{REQUEST_URL}/request/query_exists", params=params, timeout=60)
    dlm_raise_for_status(response)
>>>>>>> c21d1508
    return response.json()


# pylint: disable=unused-argument
def query_exists_and_ready(item_name: str = "", oid: str = "", uid: str = "") -> bool:
    """
    Check whether a data_item exists and is in ready state.

    Parameters:
    -----------
    item_name: optional item_name
    oid: optional, the oid to be searched for
    uid: optional, this returns only one storage_id

    Returns:
    boolean
    """
    params = {k: v for k, v in locals().items() if v}
    headers = {"Authorization": f"Bearer {TOKEN}"}
    response = requests.get(
        f"{REQUEST_URL}/request/query_exist_and_ready", params=params, headers=headers, timeout=60
    )
    dlm_raise_for_status(response)
    return response.json()


# pylint: disable=unused-argument
def query_item_storage(item_name: str = "", oid: str = "", uid: str = "") -> str:
    """
    Query for the storage_ids of all backends holding a copy of a data_item.

    Either an item_name or a OID have to be provided.

    Parameters:
    -----------
    item_name: optional item_name
    oid: optional, the oid to be searched for
    uid: optional, this returns only one storage_id
    """
    params = {k: v for k, v in locals().items() if v}
<<<<<<< HEAD
    headers = {"Authorization": f"Bearer {TOKEN}"}
    response = requests.get(
        f"{REQUEST_URL}/request/query_item_storage", params=params, headers=headers, timeout=60
    )
    if response.status_code in [401, 403]:
        response.raise_for_status()
=======
    response = SESSION.get(f"{REQUEST_URL}/request/query_item_storage", params=params, timeout=60)
    dlm_raise_for_status(response)
>>>>>>> c21d1508
    return response.json()<|MERGE_RESOLUTION|>--- conflicted
+++ resolved
@@ -2,11 +2,7 @@
 
 from datetime import timedelta
 
-<<<<<<< HEAD
-import requests
-=======
 from tests.integration.client.exception_handler import dlm_raise_for_status
->>>>>>> c21d1508
 
 REQUEST_URL = ""
 TOKEN = None
@@ -31,17 +27,11 @@
     list
     """
     params = {k: v for k, v in locals().items() if v}
-<<<<<<< HEAD
     headers = {"Authorization": f"Bearer {TOKEN}"}
     response = requests.get(
         f"{REQUEST_URL}/request/query_data_item", params=params, headers=headers, timeout=60
     )
-    if response.status_code in [401, 403]:
-        response.raise_for_status()
-=======
-    response = SESSION.get(f"{REQUEST_URL}/request/query_data_item", params=params, timeout=60)
     dlm_raise_for_status(response)
->>>>>>> c21d1508
     return response.json()
 
 
@@ -55,17 +45,11 @@
     offset: optional offset for the query
     """
     params = {k: v for k, v in locals().items() if v}
-<<<<<<< HEAD
     headers = {"Authorization": f"Bearer {TOKEN}"}
     response = requests.get(
         f"{REQUEST_URL}/request/query_expired", params=params, headers=headers, timeout=60
     )
-    if response.status_code in [401, 403]:
-        response.raise_for_status()
-=======
-    response = SESSION.get(f"{REQUEST_URL}/request/query_expired", params=params, timeout=60)
     dlm_raise_for_status(response)
->>>>>>> c21d1508
     return response.json()
 
 
@@ -82,17 +66,11 @@
     list of dictionaries with UIDs of deleted items.
     """
     params = {k: v for k, v in locals().items() if v}
-<<<<<<< HEAD
     headers = {"Authorization": f"Bearer {TOKEN}"}
     response = requests.get(
         f"{REQUEST_URL}/request/query_deleted", params=params, headers=headers, timeout=60
     )
-    if response.status_code in [401, 403]:
-        response.raise_for_status()
-=======
-    response = SESSION.get(f"{REQUEST_URL}/request/query_deleted", params=params, timeout=60)
     dlm_raise_for_status(response)
->>>>>>> c21d1508
     return response.json()
 
 
@@ -110,17 +88,11 @@
     list of dictionaries with UID, UID_creation and storage_id of new items.
     """
     params = {k: v for k, v in locals().items() if v}
-<<<<<<< HEAD
     headers = {"Authorization": f"Bearer {TOKEN}"}
     response = requests.get(
         f"{REQUEST_URL}/request/query_new", params=params, headers=headers, timeout=60
     )
-    if response.status_code in [401, 403]:
-        response.raise_for_status()
-=======
-    response = SESSION.get(f"{REQUEST_URL}/request/query_new", params=params, timeout=60)
     dlm_raise_for_status(response)
->>>>>>> c21d1508
     return response.json()
 
 
@@ -135,17 +107,11 @@
     uid: optional, this returns only one storage_id
     """
     params = {k: v for k, v in locals().items() if v}
-<<<<<<< HEAD
     headers = {"Authorization": f"Bearer {TOKEN}"}
     response = requests.get(
         f"{REQUEST_URL}/request/query_exists", params=params, headers=headers, timeout=60
     )
-    if response.status_code in [401, 403]:
-        response.raise_for_status()
-=======
-    response = SESSION.get(f"{REQUEST_URL}/request/query_exists", params=params, timeout=60)
     dlm_raise_for_status(response)
->>>>>>> c21d1508
     return response.json()
 
 
@@ -186,15 +152,9 @@
     uid: optional, this returns only one storage_id
     """
     params = {k: v for k, v in locals().items() if v}
-<<<<<<< HEAD
     headers = {"Authorization": f"Bearer {TOKEN}"}
     response = requests.get(
         f"{REQUEST_URL}/request/query_item_storage", params=params, headers=headers, timeout=60
     )
-    if response.status_code in [401, 403]:
-        response.raise_for_status()
-=======
-    response = SESSION.get(f"{REQUEST_URL}/request/query_item_storage", params=params, timeout=60)
     dlm_raise_for_status(response)
->>>>>>> c21d1508
     return response.json()