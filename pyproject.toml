--- conflicted
+++ resolved
@@ -61,12 +61,8 @@
 Sphinx = "^7.4.7"
 ska-ser-sphinx-theme = "^0.2.0"
 sphinx-autodoc-typehints = "^1.23.0"
-<<<<<<< HEAD
-m2r2 = "0.3.3.post2"
-=======
 m2r2 = ">=0.3.1"
 sphinxcontrib-openapi = ">=0.8.4"
->>>>>>> b2147e93
 
 [tool.pytest.ini_options]
 addopts = [
