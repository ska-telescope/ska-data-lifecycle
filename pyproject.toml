[tool.poetry]
name = "ska_data_lifecycle"
version = "0.0.1"
description = "Services for managing the lifecycle of SKA data products"
authors = [
    "Andreas Wicenec <andreas.wicenec@icrar.org>",
    "James Strauss <james.strauss@icrar.org>",
    ]
repository = "https://gitlab.com/ska-telescope/sdp/ska-data-lifecycle"
documentation = "https://developer.skao.int/projects/ska-data-lifecycle/en/latest/"
license = "BSD-3-Clause"
readme = "README.md"
packages = [{include="ska_dlm", from="src"}]

[tool.poetry.scripts]
ska-dlm = "ska_dlm.cli:main"
ska-dlm-sm-service = "ska_dlm.dlm_storage.main:main"

[[tool.poetry.source]]
name = 'PyPI'
priority = 'primary'

[[tool.poetry.source]]
name = 'skao'
url = 'https://artefact.skao.int/repository/pypi-internal/simple'

[tool.poetry.dependencies]
python = "^3.10"
ska-ser-logging = "^0.4.1"
requests = "^2.32.3"
pyyaml = "^6.0.1"
python-benedict = "^0.33.2"
inflect = "^7.0.0"
ipython = "^8.20.0"
typer = "^0.12.5"
rich = "^13.0"
ska-sdp-metadata-generator = "^0.0.5"
fastapi = "^0.111.0"
overrides = "^7.7.0"
docstring-parser = "^0.16"

[tool.poetry.group.test.dependencies]
black = "^23.3.0"
flake8 = "^6.0.0"
isort = "^5.12.0"
pylint = "^3.2.6"
pylint-junit = "^0.3.2"
pytest = "^7.3.1"
pytest-cov = "^4.1.0"
pytest-integration = "^0.2.3"
darglint = "^1.8.1"
flake8-docstrings = "^1.7.0"
flake8-rst-docstrings = "^0.3.0"
flake8-pyproject = "^1.2.3"
ipykernel = "^6.29.2"
kubernetes = "^29.0.0"
docker = "^7.1.0"
python-keycloak = "^4.2.0"

[tool.poetry.group.docs.dependencies]
<<<<<<< HEAD
sphinx = "^7.2.0"
ska-ser-sphinx-theme = "^0.2.0"
sphinx-autodoc-typehints = ">=1.23.0"
m2r2 = ">=0.3.1"
sphinxcontrib-openapi = ">=0.8.4"
=======
Sphinx = "^7.4.7"
ska-ser-sphinx-theme = "^0.2.0"
sphinx-autodoc-typehints = "^1.23.0"
m2r2 = "0.3.3.post2"
>>>>>>> bf8aefba

[tool.pytest.ini_options]
addopts = [
    "--integration-cover",
    "-v",
]
log_cli_level = "INFO"
log_cli_format = "1|%(asctime)s.%(msecs)03dZ|%(levelname)s|%(threadName)s|%(funcName)s|%(filename)s#%(lineno)d||%(message)s"
log_cli_date_format = "%Y-%m-%dT%H:%M:%S"
log_file = "pytest-logs.txt"
log_file_level = "INFO"
# log_cli = true

[tool.flake8]
docstring-style = "numpy"  # darglint
docstring-convention = "numpy"  # flake8-docstrings
strictness = "short"
rst-directives = "literalinclude"
ignore-decorator = "overrides"
rst-roles = [
    "py:attr",
    "py:class",
    "py:const",
    "py:exc",
    "py:func",
    "py:meth",
    "py:mod",
]
enable = "DAR104"
max-complexity = 10
exclude = [
    "tests/",
]
ignore = [
    # Use black to handle formatting
    "E203", # Whitespace before ':'
    "W503", # Line break occurred before a binary operator
    "E501", # line too long

    # pydocstyle
    # These hinder adoption of documentation
    "D401", # First line should be in imperative mood; try rephrasing

    # flake8 darglint and pydoclint
    "DOC103", "DAR103", # Parameter type mismatch
    "DOC201", "DAR201", # Missing "Returns" in Docstring
    "DOC301", "DAR301", # Missing "Yields" in Docstring
    "DOC401", "DAR401", # Missing "Exception" in Docstring
    "DOC501", "DAR501", # Missing "Raises" in Docstring
]

[tool.pylint.messages_control]
disable = ["duplicate-code", "fixme"]
enable = ["useless-suppression"]

[tool.pylint.similarities]
min-similarity-lines = 7
ignore-imports = "yes"

[build-system]
requires = ["poetry>=1.8.2"]
build-backend = "poetry.core.masonry.api"

[tool.black]
line-length = 99<|MERGE_RESOLUTION|>--- conflicted
+++ resolved
@@ -58,18 +58,11 @@
 python-keycloak = "^4.2.0"
 
 [tool.poetry.group.docs.dependencies]
-<<<<<<< HEAD
-sphinx = "^7.2.0"
-ska-ser-sphinx-theme = "^0.2.0"
-sphinx-autodoc-typehints = ">=1.23.0"
-m2r2 = ">=0.3.1"
-sphinxcontrib-openapi = ">=0.8.4"
-=======
 Sphinx = "^7.4.7"
 ska-ser-sphinx-theme = "^0.2.0"
 sphinx-autodoc-typehints = "^1.23.0"
-m2r2 = "0.3.3.post2"
->>>>>>> bf8aefba
+m2r2 = ">=0.3.1"
+sphinxcontrib-openapi = ">=0.8.4"
 
 [tool.pytest.ini_options]
 addopts = [
