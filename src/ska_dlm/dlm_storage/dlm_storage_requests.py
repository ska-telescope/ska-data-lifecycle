"""Wrap the most important postgREST API calls."""

import json
import logging

import requests
from fastapi import FastAPI, Request
from fastapi.responses import JSONResponse

import ska_dlm
from ska_dlm.dlm_db.db_access import DB
from ska_dlm.exception_handling_typer import ExceptionHandlingTyper
from ska_dlm.fastapi_utils import fastapi_auto_annotate

from .. import CONFIG
from ..data_item import set_state
from ..dlm_request import query_expired, query_item_storage
from ..exceptions import InvalidQueryParameters, UnmetPreconditionForOperation, ValueAlreadyInDB

logger = logging.getLogger(__name__)

<<<<<<< HEAD
app = FastAPI(
    title="SKA-DLM: Storage Manager REST I/F",
    description="The REST calls accepted by the SKA-DLM Storage Manager",
=======
cli = ExceptionHandlingTyper()
rest = fastapi_auto_annotate(
    FastAPI(
        title="SKA-DLM: Storage Manager REST API",
        description="The REST calls accepted by the SKA-DLM Storage Manager",
        version=ska_dlm.__version__,
        license_info={"name": "BSD-3-Clause", "identifier": "BSD-3-Clause"},
    )
>>>>>>> b2147e93
)


# pylint: disable=unused-argument
@rest.exception_handler(ValueAlreadyInDB)
def valuealreadyindb_exception_handler(request: Request, exc: ValueAlreadyInDB):
    """Catch ValueAlreadyInDB and send a JSONResponse."""
    return JSONResponse(
        status_code=422,
        content={"exec": "ValueAlreadyInDB", "message": f"{str(exc)}"},
    )


# pylint: disable=unused-argument
@rest.exception_handler(UnmetPreconditionForOperation)
def unmetprecondition_exception_handler(request: Request, exc: UnmetPreconditionForOperation):
    """Catch UnmetPreconditionForOperation and send a JSONResponse."""
    return JSONResponse(
        status_code=422,
        content={"exec": "UnmetPreconditionForOperation", "message": f"{str(exc)}"},
    )


# pylint: disable=unused-argument
@rest.exception_handler(InvalidQueryParameters)
def invalidquery_exception_handler(request: Request, exc: InvalidQueryParameters):
    """Catch InvalidQueryParameters and send a JSONResponse."""
    return JSONResponse(
        status_code=422,
        content={"exec": "InvalidQueryParameters", "message": f"{str(exc)}"},
    )


@cli.command()
@rest.get("/storage/query_location")
def query_location(location_name: str = "", location_id: str = "") -> list:
    """
    Query a location by at least specifying an location_name.

    Parameters
    ----------
    location_name: str, optional
        could be empty, in which case the first 1000 items are returned
    location_id: str, optional
        Return locations referred to by the location_id provided.

    Returns
    -------
    list
    """
    params = {"limit": 1000}
    if location_name or location_id:
        if location_name:
            params["location_name"] = f"eq.{location_name}"
        elif location_id:
            params["location_id"] = f"eq.{location_id}"
    return DB.select(CONFIG.DLM.location_table, params=params)


@cli.command()
@rest.post("/storage/init_storage")
def init_storage(  # pylint: disable=R0913
    storage_name: str = "",  # pylint: disable=W0613
    location_name: str = "",
    location_id: str = "",
    storage_type: str = "",  # pylint: disable=W0613
    storage_interface: str = "",  # pylint: disable=W0613
    storage_capacity: int = -1,  # pylint: disable=W0613
    storage_phase_level: str = "GAS",  # pylint: disable=W0613
    json_data: str = "",
) -> str:
    """
    Intialize a new storage by at least specifying an item_name.

    Parameters
    ----------
    storage_name : str, optional
        _description_
    location_name : str, optional
        _description_
    location_id : str, optional
        _description_
    storage_type: str
        _description_
    storage_interface: str
        _description_
    storage_capacity: int
        _description_
    storage_phase_level: str
        _description_
    json_data: str
        _description_

    Returns
    -------
    str
        Either a storage_ID or an empty string
    """
    provided_args = dict(locals())
    mandatory_keys = [
        "storage_name",
        "location_id",
        "storage_type",
        "storage_interface",
        "storage_capacity",
        "storage_phase_level",
    ]
    post_data = {}
    if json_data:
        json_dict = json.loads(json_data)
        for k in mandatory_keys:
            if k not in json_dict:
                logger.error("Parameter %s is required in json_data!", k)
                return ""
        post_data = json_dict
    else:
        if location_name and not location_id:
            result = query_location(location_name)
            if result:
                provided_args["location_id"] = result[0]["location_id"]
        for k in mandatory_keys:
            if k in provided_args:
                post_data.update({k: provided_args[k]})
            else:
                raise InvalidQueryParameters(f"Argument {k} is mandatory!")
    return DB.insert(CONFIG.DLM.storage_table, json=post_data)[0]["storage_id"]


@cli.command()
@rest.post("/storage/create_storage_config")
def create_storage_config(
    storage_id: str = "", config: str = "", storage_name: str = "", config_type: str = "rclone"
) -> str:
    """Create a new record in the storage_config table for a storage with the given id.

    Parameters
    ----------
    storage_id: str, optional
        the storage_id for which to create the entry.
    config: str, optional
        the configuration entry. For rclone this is s JSON formatted string
    storage_name: str, optional
        the name of the storage for which the config is provided.
    config_type: str, otional
        default is rclone, but could be something else in the future.

    Returns
    -------
    str
        the ID of the configuration entry.

    Raises
    ------
    UnmetPreconditionForOperation
        Neither storage_name or ID specified.
    """
    if not storage_name and not storage_id:
        raise UnmetPreconditionForOperation("Neither storage_name or ID specified.")
    if storage_name:
        storage_id = query_storage(storage_name=storage_name)[0]["storage_id"]
    post_data = {"storage_id": storage_id, "config": config, "config_type": config_type}
    if rclone_config(config):
        return DB.insert(CONFIG.DLM.storage_config_table, json=post_data)[0]["config_id"]
    raise UnmetPreconditionForOperation("Configuring rclone server failed!")


@cli.command()
def get_storage_config(
    storage_id: str = "", storage_name: str = "", config_type: str = "rclone"
) -> list[str]:
    """Get the storage configuration entry for a particular storage backend.

    Parameters
    ----------
    storage_id : str, optional
        the storage id, by default ""
    storage_name : str, optional
        the name of the storage volume, by default ""
    config_type : str, optional
        query only the specified type, by default "rclone"

    Returns
    -------
    list[str]
        list of json configs

    Raises
    ------
    UnmetPreconditionForOperation
        _description_
    """
    params = {}
    if not storage_name and not storage_id:
        # raise UnmetPreconditionForOperation("Either storage_name or storage_id is required.")
        params = {"limit": 1000}
    elif storage_name:
        storage = query_storage(storage_name=storage_name)
        if storage:
            storage_id = storage[0]["storage_id"]
        else:
            raise UnmetPreconditionForOperation(f"Can't get storage_id for {storage_name}")
    if not params:
        params = {
            "limit": 1000,
            "storage_id": f"eq.{storage_id}",
            "config_type": f"eq.{config_type}",
        }
    result = DB.select(CONFIG.DLM.storage_config_table, params=params)
    return [json.loads(entry["config"]) for entry in result] if result else []


@rest.post("/storage/rclone_config")
def rclone_config(config: str) -> bool:
    """Create a new rclone backend configuration entry on the rclone server.

    Parameters
    ----------
    config: str
        a json string containing the configuration

    Returns
    -------
    bool
    """
    request_url = f"{CONFIG.RCLONE.url}/config/create"
    post_data = config
    logger.info("Creating new rclone config: %s %s", request_url, config)
    request = requests.post(
        request_url, post_data, headers={"Content-type": "application/json"}, timeout=10
    )
    logger.info("Response status code: %s", request.status_code)
    return request.status_code == 200


def check_storage_access(storage_name: str = "", storage_id: str = "") -> bool:
    """Check whether storage is accessible.

    Parameters
    ----------
    storage_name: str
        The name of the storage volume (either name or ID are required)
    storage_id: str
        The ID of the storage volume.

    Returns
    -------
    bool
        True is accessible
    """
    storages = query_storage(storage_name=storage_name, storage_id=storage_id)
    if not storages:
        logger.error("The requested storage is unknown: %s [%s]", storage_name, storage_id)
        return False
    storage_id = storages[0]["storage_id"]
    storage_name = storages[0]["storage_name"]
    config = get_storage_config(storage_id=storage_id, config_type="rclone")
    if not config:
        raise UnmetPreconditionForOperation(
            "No valid configuration for storage found!", storage_name
        )
    rclone_fs = config[0]["name"]
    return rclone_access(rclone_fs)


def rclone_access(volume: str = "", remote: str = "", config: str = "") -> bool:
    """Check whether a configured backend is accessible.

    NOTE: This assumes a rclone server is running..

    Parameters
    ----------
    volume : str
        Disk volume name, by default ""
    remote : str
        Remote url to the volume, by default ""
    config : str
        _description_, by default ""

    Returns
    -------
    bool
        True if access is allowed.
    """
    request_url = f"{CONFIG.RCLONE.url}/operations/stat"
    if config:
        post_data = {}
    else:
        volume = f"{volume}:" if volume[-1] != ":" else volume
        post_data = {
            "fs": volume,
            "remote": remote,
        }
    logger.info("rclone access check: %s, %s", request_url, post_data)
    request = requests.post(request_url, post_data, timeout=10)
    if request.status_code != 200 or not request.json()["item"]:
        logger.info("rclone does not have access: %s, %s", request.status_code, request.json())
        return False
    return True


def rclone_delete(volume: str, fpath: str) -> bool:
    """Delete a file, referred to by fpath from a volume using rclone.

    Parameters
    ----------
    volume: str
        the configured volume name hosting <fpath>.
    fpath: str
        the file path.

    Returns
    -------
    bool
        True if successful
    """
    volume = f"{volume}:" if volume[-1] != ":" else volume
    if not rclone_access(volume, fpath):
        logger.error("Can't access %s on %s!", fpath, volume)
        return False
    request_url = f"{CONFIG.RCLONE.url}/operations/deletefile"
    post_data = {
        "fs": volume,
        "remote": fpath,
    }
    logger.info("rclone deletion: %s, %s", request_url, post_data)
    request = requests.post(request_url, data=post_data, timeout=10)
    if request.status_code != 200:
        logger.info("Error response status code: %s", request.status_code)
        return False
    return True


@cli.command()
@rest.post("/storage/init_location")
def init_location(
    location_name: str = "",
    location_type: str = "",
    location_country: str = "",
    location_city: str = "",
    location_facility: str = "",
) -> str:
    """Initialize a new location for a storage by specifying the location_name or location_id."""
    if not (location_name and location_type):
        raise InvalidQueryParameters("Location_name and location_type must be given")
    if query_location(location_name):
        raise ValueAlreadyInDB(f"A location with this name exists already: {location_name}")
    post_data = {"location_name": location_name, "location_type": location_type}
    if location_country:
        post_data["location_country"] = location_country
    if location_city:
        post_data["location_city"] = location_city
    if location_facility:
        post_data["location_facility"] = location_facility
    return DB.insert(CONFIG.DLM.location_table, json=post_data)[0]["location_id"]


@cli.command()
@rest.get("/storage/query_storage")
def query_storage(storage_name: str = "", storage_id: str = "") -> list:
    """
    Query a storage by at least specifying a storage_name.

    Parameters
    ----------
    storage_name: str, optional
        could be empty, in which case the first 1000 items are returned
    storage_id: str, optional
        Return locations referred to by the location_id provided.

    Returns
    -------
    list
    """
    params = {"limit": 1000}
    if storage_name:
        params["storage_name"] = f"eq.{storage_name}"
    elif storage_id:
        params["storage_id"] = f"eq.{storage_id}"
    return DB.select(CONFIG.DLM.storage_table, params=params)


def check_item_on_storage(
    item_name: str = "",
    oid: str = "",
    uid: str = "",
    storage_name: str = "",
    storage_id: str = "",
) -> bool:
    """Check whether item is on storage.

    Parameters
    ----------
    item_name: str, optional
        could be empty, in which case the first 1000 items are returned
    oid: str, optional
        Return data_items referred to by the OID provided.
    uid: str, optional
        Return data_item referred to by the UID provided.
    storage_name: str, optional
        the name of the storage device
    storage_id: str, optional
        the storage_id of a destination storage

    Returns
    -------
    bool
    """
    storages = query_item_storage(item_name, oid, uid)
    if not storages:
        logger.error("Unable to identify a storage volume for this data_item!")
        return []
    # additional check if a storage_name or id is provided
    for storage in storages:
        if (storage_name and storage["storage_name"] == storage_name) or (
            storage_id and storage["storage_id"] == storage_id
        ):
            logger.error("data_item '%s' already exists on destination storage!", item_name)
            return []
    return storages


def delete_data_item_payload(uid: str) -> bool:
    """Delete the payload of a data_item referred to by the provided UID.

    Parameters
    ----------
    uid: str
        The UID of the data_item whose payload should be deleted.

    Returns
    -------
    bool
        True if successful
    """
    storages = query_item_storage(uid=uid)
    logger.info("Storage for this uid: %s", storages)
    if not storages:
        logger.error("Unable to identify a storage volume for this UID: %s", uid)
        return False
    if len(storages) > 1:
        logger.error("More than one storage volume keeping this UID: %s", uid)
    storage = storages[0]
    config = get_storage_config(storage["storage_id"])[0]
    storage_name = config["name"]
    if not rclone_access(storage_name):
        return False
    if not rclone_delete(storage_name, storage["uri"]):
        logger.warning("rclone unable to delete data item payload: %s", uid)
        return False
    if set_state(uid, "DELETED") is not None:
        logger.warning("Unable to set_state for: %s", uid)
        return False
    logger.info("Deleted %s from %s", uid, storage_name)
    return True


def delete_uids():
    """Check for expired data items and trigger deletion."""
    expired_data_items = query_expired()

    if len(expired_data_items) > 0:
        logger.info("Found %s expired data items", len(expired_data_items))

    for data_item in expired_data_items:
        uid = data_item["uid"]

        success = delete_data_item_payload(uid)

        if not success:
            logger.warning("Unable to delete data item payload: %s", uid)


def check_storage_capacity():
    """Check remaining capacity of all storage items."""
    storage_items = query_storage()

    for storage_item in storage_items:
        if (
            storage_item["storage_use_pct"]
            >= CONFIG.DLM.storage_manager.storage_warning_percentage
        ):
            logger.warning(
                "storage_item %s nearing full capacity (%s)",
                storage_item["storage_name"],
                storage_item["storage_use_pct"],
            )


def perform_phase_transitions():
    """Check for OIDs with insufficient phase, and trigger a phase transition."""
    required_phase_transitions = []  # dlm_storage.query_phase_transitions()

    for oid in required_phase_transitions:
        logger.warning("Incomplete implementation: phase transition required for oid: %s", oid)<|MERGE_RESOLUTION|>--- conflicted
+++ resolved
@@ -19,11 +19,6 @@
 
 logger = logging.getLogger(__name__)
 
-<<<<<<< HEAD
-app = FastAPI(
-    title="SKA-DLM: Storage Manager REST I/F",
-    description="The REST calls accepted by the SKA-DLM Storage Manager",
-=======
 cli = ExceptionHandlingTyper()
 rest = fastapi_auto_annotate(
     FastAPI(
@@ -32,7 +27,6 @@
         version=ska_dlm.__version__,
         license_info={"name": "BSD-3-Clause", "identifier": "BSD-3-Clause"},
     )
->>>>>>> b2147e93
 )
 
 
