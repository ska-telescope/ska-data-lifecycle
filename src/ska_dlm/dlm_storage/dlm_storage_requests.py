--- conflicted
+++ resolved
@@ -19,19 +19,14 @@
 
 logger = logging.getLogger(__name__)
 
-<<<<<<< HEAD
 cli = ExceptionHandlingTyper()
 rest = fastapi_auto_annotate(
     FastAPI(
-        title="DLM Storage API",
+        title="SKA-DLM: Storage Manager REST API",
+        description="The REST calls accepted by the SKA-DLM Storage Manager",
         version=ska_dlm.__version__,
         license_info={"name": "BSD-3-Clause", "identifier": "BSD-3-Clause"},
     )
-=======
-app = FastAPI(
-    title="SKA-DLM: Storage Manager REST I/F",
-    description="The REST calls accepted by the SKA-DLM Storage Manager",
->>>>>>> bf8aefba
 )
 
 
