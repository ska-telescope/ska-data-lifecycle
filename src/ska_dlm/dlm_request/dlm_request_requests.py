--- conflicted
+++ resolved
@@ -15,11 +15,6 @@
 
 logger = logging.getLogger(__name__)
 
-<<<<<<< HEAD
-app = FastAPI(
-    title="SKA-DLM: Request Manager REST I/F",
-    description="The REST calls accepted by the SKA-DLM Request Manager",
-=======
 cli = ExceptionHandlingTyper()
 rest = fastapi_auto_annotate(
     FastAPI(
@@ -28,7 +23,6 @@
         version=ska_dlm.__version__,
         license_info={"name": "BSD-3-Clause", "identifier": "BSD-3-Clause"},
     )
->>>>>>> b2147e93
 )
 
 
