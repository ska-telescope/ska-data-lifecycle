"""DLM package for ska-data-lifecycle."""

import shutil
from pathlib import Path

import yaml
from benedict import benedict

# from . import dlm_db, dlm_ingest, dlm_migration, dlm_request, dlm_storage
from . import dlm_db

__author__ = """Andreas Wicenec"""
__email__ = "andreas.wicenec@icrar.org"
__version__ = "0.0.1"

DLM_LIB_DIR = Path(__file__).parent
"""The library install path of dlm."""

DLM_HOME = Path.home() / ".dlm/"
"""The configuration path of dlm."""

<<<<<<< HEAD

def read_config(user_config_file: Path = DLM_HOME / "config.yaml") -> benedict:
    """Read the config file and return the config dictionary."""
    if not user_config_file.exists():
        # create the default user config in DLM_HOME if it does not already exist
        print("DLM config file {user_config_file} not found - creating and using default")
        user_config_file.parent.mkdir(exist_ok=True)
        default_user_config_file = DLM_LIB_DIR / "config.yaml"
        shutil.copy(default_user_config_file, user_config_file)

    with open(user_config_file, "r", encoding="utf-8") as file:
=======
def read_config(cfg_file: str = f"{DLM_PATH}/config.yaml") -> benedict:
    """Read the config file and return the config dictionary."""
    with open(cfg_file, "r", encoding="utf-8") as file:
>>>>>>> 93aa500e
        return benedict(yaml.safe_load(file))


CONFIG = read_config()

__all__ = [
    "DLM_HOME",
    "DLM_LIB_DIR",
    "CONFIG",
    "dlm_db",
]<|MERGE_RESOLUTION|>--- conflicted
+++ resolved
@@ -19,23 +19,17 @@
 DLM_HOME = Path.home() / ".dlm/"
 """The configuration path of dlm."""
 
-<<<<<<< HEAD
 
 def read_config(user_config_file: Path = DLM_HOME / "config.yaml") -> benedict:
     """Read the config file and return the config dictionary."""
     if not user_config_file.exists():
         # create the default user config in DLM_HOME if it does not already exist
-        print("DLM config file {user_config_file} not found - creating and using default")
+        print(f"DLM config file {user_config_file} not found - creating and using default")
         user_config_file.parent.mkdir(exist_ok=True)
         default_user_config_file = DLM_LIB_DIR / "config.yaml"
         shutil.copy(default_user_config_file, user_config_file)
 
     with open(user_config_file, "r", encoding="utf-8") as file:
-=======
-def read_config(cfg_file: str = f"{DLM_PATH}/config.yaml") -> benedict:
-    """Read the config file and return the config dictionary."""
-    with open(cfg_file, "r", encoding="utf-8") as file:
->>>>>>> 93aa500e
         return benedict(yaml.safe_load(file))
 
 
