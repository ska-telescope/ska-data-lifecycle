"""Convenience functions wrapping the most important postgREST API calls."""

import json
import logging
from typing import Any, Dict, List, Union

import requests
import ska_sdp_metadata_generator as metagen
from fastapi import FastAPI

from ska_dlm.dlm_storage.dlm_storage_requests import rclone_access

from .. import CONFIG
from ..data_item import set_metadata, set_state, set_uri
from ..dlm_db.db_access import DB
from ..dlm_request import query_data_item, query_exists
from ..dlm_storage import check_storage_access, query_storage
from ..exceptions import InvalidQueryParameters, UnmetPreconditionForOperation, ValueAlreadyInDB

JsonType = Union[Dict[str, Any], List[Any], str, int, float, bool, None]
logger = logging.getLogger(__name__)

app = FastAPI()


@app.post("/ingest/init_data_item")
def init_data_item(item_name: str = "", phase: str = "GAS", json_data: str = "") -> str:
    """Intialize a new data_item by at least specifying an item_name.

    Parameters
    ----------
    item_name : str
        the item_name, can be empty, but then json_data has to be specified.
    phase : str
        the phase this item is set to (usually inherited from the storage)
    json_data : str
        provides the ability to specify all values.

    Returns
    -------
    str

    Raises
    ------
    InvalidQueryParameters
    """
    if item_name:
        post_data = {"item_name": item_name, "item_phase": phase}
    elif json_data:
        post_data = json.loads(json_data)
    else:
        raise InvalidQueryParameters("Either item_name or json_data has to be specified!")
    return DB.insert(CONFIG.DLM.dlm_table, json=post_data)[0]["uid"]


@app.post("/ingest/register_data_item")
def register_data_item(  # noqa: C901 # pylint: disable=too-many-arguments
    item_name: str,
    uri: str = "",
    storage_name: str = "",
    storage_id: str = "",
    metadata: JsonType = None,
    item_format: str | None = "unknown",
    eb_id: str | None = None,
) -> str:
    """Ingest a data_item (register function is an alias).

    This high level function is a combination of init_data_item, set_uri and set_state(READY).
    It also checks whether a data_item is already registered on the requested storage.

    (1) check whether requested storage is known and accessible
    (2) check whether item is accessible/exists on that storage
    (3) check whether item is already registered on that storage
    (4) initialize the new item with the same OID on the new storage
    (5) set state to READY
    (6) generate metadata
    (7) notify the data dashboard

    Parameters
    ----------
    item_name: str
        could be empty, in which case the first 1000 items are returned
    uri: str
        the access path to the payload.
    storage_name: str
        the name of the configured storage volume (name or ID required)
    storage_id: str, optional
        the ID of the configured storage.
    metadata: JsonType, optional
        metadata provided by the client
<<<<<<< HEAD
    eb_id: str | None, optional
=======
    item_format: str, optional
        format of the data item
    eb_id: str, optional
>>>>>>> edf9b154
        execution block ID provided by the client

    Returns
    -------
    str
        data_item UID

    Raises
    ------
    UnmetPreconditionForOperation
    """
    # (1)
    storages = query_storage(storage_name=storage_name, storage_id=storage_id)
    if not storages:
        raise UnmetPreconditionForOperation(
            f"No storages found for {storage_name=}, {storage_id=}"
        )
    storage_id = storages[0]["storage_id"]
    if not check_storage_access(storage_name=storage_name, storage_id=storage_id):
        raise UnmetPreconditionForOperation(
            f"Requested storage volume is not accessible by DLM! {storage_name}"
        )
    # (2)
    if not rclone_access(storage_name, uri):  # TODO: don't call into rclone directly
        raise UnmetPreconditionForOperation(f"File {uri} does not exist on {storage_name}")
    if query_exists(item_name):
        ex_storage_id = query_data_item(item_name)[0]["storage_id"]
        if storage_id == ex_storage_id:
            raise ValueAlreadyInDB(f"Item is already registered on storage! {item_name=}")
    # (3)
    init_item = {
        "item_name": item_name,
        "storage_id": storage_id,
        "item_phase": storages[0]["storage_phase_level"],
        "item_format": item_format,
    }
    uid = init_data_item(json_data=json.dumps(init_item))

    # (4)
    set_uri(uid, uri, storage_id)

    # (5) Set data_item state to READY
    set_state(uid, "READY")

    # (6) Populate the metadata column in the database
    metadata_temp = metadata
    if metadata is None:
        try:
            # TODO(yan-xxx) create another RESTful service associated with a storage type
            # and call into the endpoint
            metadata_object = metagen.generate_metadata_from_generator(uri, eb_id)
            metadata_temp = metadata_object.get_data().to_json()
            metadata_temp = json.loads(metadata_temp)
            logger.info("Metadata extracted successfully.")
        except ValueError as err:
            logger.info("ValueError occurred while attempting to extract metadata: %s", err)

    if metadata_temp is not None:
        # Check that metadata_temp is standard json?
        set_metadata(uid, metadata_temp)
        logger.info("Saved metadata provided by client.")

    metadata_temp["uid"] = uid
    metadata_temp["item_name"] = item_name

    # (7)
    notify_data_dashboard(metadata_temp)

    return uid


def notify_data_dashboard(metadata: JsonType) -> None:
    """HTTP POST MetaData json object to the Data Product Dashboard."""
    headers = {"Content-Type": "application/json"}
    url = CONFIG.DATA_PRODUCT_API.url + "/ingestnewmetadata"

    payload = None
    try:
        payload = json.dumps(metadata)  # --> python obj to json string
    except (TypeError, ValueError) as err:
        logger.error("Failed to parse metadata: %s. Not notifying dashboard.", err)

    if payload is not None:
        try:
<<<<<<< HEAD
            resp = requests.request(
                "POST", url, headers=headers, data=json.dumps(payload), timeout=2
            )
            resp.raise_for_status()
=======
            requests.request("POST", url, headers=headers, data=payload, timeout=2)
>>>>>>> edf9b154
            logger.info(
                "POSTed metadata (execution_block: %s) to %s", metadata["execution_block"], url
            )
        except requests.RequestException as err:
            logger.exception("POST error notifying dataproduct dashboard at: %s - %s", url, err)<|MERGE_RESOLUTION|>--- conflicted
+++ resolved
@@ -5,6 +5,7 @@
 from typing import Any, Dict, List, Union
 
 import requests
+from ska_sdp_dataproduct_metadata import MetaData
 import ska_sdp_metadata_generator as metagen
 from fastapi import FastAPI
 
@@ -17,7 +18,7 @@
 from ..dlm_storage import check_storage_access, query_storage
 from ..exceptions import InvalidQueryParameters, UnmetPreconditionForOperation, ValueAlreadyInDB
 
-JsonType = Union[Dict[str, Any], List[Any], str, int, float, bool, None]
+JsonType = Dict[str, Any] | List[Any] | str | int | float | bool | None
 logger = logging.getLogger(__name__)
 
 app = FastAPI()
@@ -88,13 +89,9 @@
         the ID of the configured storage.
     metadata: JsonType, optional
         metadata provided by the client
-<<<<<<< HEAD
-    eb_id: str | None, optional
-=======
     item_format: str, optional
         format of the data item
-    eb_id: str, optional
->>>>>>> edf9b154
+    eb_id: str | None, optional
         execution block ID provided by the client
 
     Returns
@@ -166,27 +163,29 @@
     return uid
 
 
-def notify_data_dashboard(metadata: JsonType) -> None:
+def notify_data_dashboard(metadata: JsonType | MetaData) -> None:
     """HTTP POST MetaData json object to the Data Product Dashboard."""
     headers = {"Content-Type": "application/json"}
     url = CONFIG.DATA_PRODUCT_API.url + "/ingestnewmetadata"
 
+    if isinstance(metadata, MetaData):
+        metadata = metadata.get_data()
+
+    # Validation
     payload = None
     try:
+        if not isinstance(metadata, dict) or "execution_block" not in metadata:
+            raise TypeError(f"metadata must contain an 'execution_block', got {metadata}")
         payload = json.dumps(metadata)  # --> python obj to json string
     except (TypeError, ValueError) as err:
         logger.error("Failed to parse metadata: %s. Not notifying dashboard.", err)
 
     if payload is not None:
         try:
-<<<<<<< HEAD
             resp = requests.request(
-                "POST", url, headers=headers, data=json.dumps(payload), timeout=2
+                "POST", url, headers=headers, data=payload, timeout=2
             )
             resp.raise_for_status()
-=======
-            requests.request("POST", url, headers=headers, data=payload, timeout=2)
->>>>>>> edf9b154
             logger.info(
                 "POSTed metadata (execution_block: %s) to %s", metadata["execution_block"], url
             )
