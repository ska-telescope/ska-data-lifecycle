--- conflicted
+++ resolved
@@ -87,11 +87,7 @@
         the name of the configured storage volume (name or ID required)
     storage_id: str, optional
         the ID of the configured storage.
-<<<<<<< HEAD
-    metadata: JsonType, optional
-=======
     metadata: dict, optional
->>>>>>> 93aa500e
         metadata provided by the client
     item_format: str, optional
         format of the data item
@@ -173,12 +169,6 @@
     if isinstance(metadata, MetaData):
         metadata = metadata.get_data()
 
-<<<<<<< HEAD
-    payload = None
-    try:
-        if not isinstance(metadata, dict) or "execution_block" not in metadata:
-            raise TypeError(f"metadata must contain an 'execution_block', got {metadata}")
-=======
     # Validation
     payload = None
     try:
@@ -186,7 +176,6 @@
             raise TypeError(
                 f"metadata must contain an 'execution_block', got {type(metadata)} {metadata}"
             )
->>>>>>> 93aa500e
         payload = json.dumps(metadata)  # --> python obj to json string
     except (TypeError, ValueError) as err:
         logger.error("Failed to parse metadata: %s. Not notifying dashboard.", err)
@@ -195,10 +184,6 @@
         try:
             resp = requests.request("POST", url, headers=headers, data=payload, timeout=2)
             resp.raise_for_status()
-<<<<<<< HEAD
-
-=======
->>>>>>> 93aa500e
             logger.info(
                 "POSTed metadata (execution_block: %s) to %s", metadata["execution_block"], url
             )
