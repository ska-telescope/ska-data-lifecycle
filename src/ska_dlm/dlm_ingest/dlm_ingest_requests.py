--- conflicted
+++ resolved
@@ -87,11 +87,7 @@
         the name of the configured storage volume (name or ID required)
     storage_id: str, optional
         the ID of the configured storage.
-<<<<<<< HEAD
-    metadata: JsonType, optional
-=======
     metadata: dict, optional
->>>>>>> 93aa500e
         metadata provided by the client
     item_format: str, optional
         format of the data item
@@ -141,28 +137,30 @@
     set_state(uid, "READY")
 
     # (6) Populate the metadata column in the database
+    metadata_temp = metadata
     if metadata is None:
         try:
             # TODO(yan-xxx) create another RESTful service associated with a storage type
             # and call into the endpoint
             metadata_object = metagen.generate_metadata_from_generator(uri, eb_id)
-            metadata = json.loads(metadata_object.get_data().to_json())
+            metadata_temp = metadata_object.get_data().to_json()
+            metadata_temp = json.loads(metadata_temp)
             logger.info("Metadata extracted successfully.")
-        except ValueError:
-            logger.exception("Error occured occurred while attempting to extract metadata")
-            metadata = {}
-    else:
+        except ValueError as err:
+            logger.info("ValueError occurred while attempting to extract metadata: %s", err)
+
+    if metadata_temp is not None:
         # Check that metadata_temp is standard json?
-        set_metadata(uid, metadata)
+        set_metadata(uid, metadata_temp)
         logger.info("Saved metadata provided by client.")
     else:
         metadata_temp = {}
 
-    metadata["uid"] = uid
-    metadata["item_name"] = item_name
+    metadata_temp["uid"] = uid
+    metadata_temp["item_name"] = item_name
 
     # (7)
-    notify_data_dashboard(metadata)
+    notify_data_dashboard(metadata_temp)
 
     return uid
 
@@ -175,20 +173,11 @@
     if isinstance(metadata, MetaData):
         metadata = metadata.get_data()
 
-<<<<<<< HEAD
+    # Validation
     payload = None
     try:
         if not isinstance(metadata, dict) or "execution_block" not in metadata:
             raise TypeError(f"metadata must contain an 'execution_block', got {metadata}")
-=======
-    # Validation
-    payload = None
-    try:
-        if not isinstance(metadata, dict) or "execution_block" not in metadata:
-            raise TypeError(
-                f"metadata must contain an 'execution_block', got {type(metadata)} {metadata}"
-            )
->>>>>>> 93aa500e
         payload = json.dumps(metadata)  # --> python obj to json string
     except (TypeError, ValueError) as err:
         logger.error("Failed to parse metadata: %s. Not notifying dashboard.", err)
@@ -197,10 +186,7 @@
         try:
             resp = requests.request("POST", url, headers=headers, data=payload, timeout=2)
             resp.raise_for_status()
-<<<<<<< HEAD
 
-=======
->>>>>>> 93aa500e
             logger.info(
                 "POSTed metadata (execution_block: %s) to %s", metadata["execution_block"], url
             )
