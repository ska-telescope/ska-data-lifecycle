"""Convenience functions wrapping the most important postgREST API calls."""

import json
import logging
from typing import Any, Dict, List, Union

import requests
import ska_sdp_metadata_generator as metagen
from fastapi import FastAPI

from ska_dlm.dlm_storage.dlm_storage_requests import rclone_access

from .. import CONFIG
from ..data_item import set_metadata, set_state, set_uri
from ..dlm_db.db_access import DB
from ..dlm_request import query_data_item, query_exists
from ..dlm_storage import check_storage_access, query_storage
from ..exceptions import InvalidQueryParameters, UnmetPreconditionForOperation, ValueAlreadyInDB

JsonType = Union[Dict[str, Any], List[Any], str, int, float, bool, None]
logger = logging.getLogger(__name__)

app = FastAPI()


@app.post("/ingest/init_data_item")
def init_data_item(item_name: str = "", phase: str = "GAS", json_data: str = "") -> str:
    """Intialize a new data_item by at least specifying an item_name.

    Parameters
    ----------
    item_name : str
        the item_name, can be empty, but then json_data has to be specified.
    phase : str
        the phase this item is set to (usually inherited from the storage)
    json_data : str
        provides the ability to specify all values.

    Returns
    -------
    str

    Raises
    ------
    InvalidQueryParameters
    """
    if item_name:
        post_data = {"item_name": item_name, "item_phase": phase}
    elif json_data:
        post_data = json.loads(json_data)
    else:
        raise InvalidQueryParameters("Either item_name or json_data has to be specified!")
    return DB.insert(CONFIG.DLM.dlm_table, json=post_data)[0]["uid"]


@app.post("/ingest/ingest_data_item")
def register_data_item(  # noqa: C901 # pylint: disable=too-many-arguments
    item_name: str,
    uri: str = "",
    storage_name: str = "",
    storage_id: str = "",
    metadata: JsonType = None,
    eb_id: str | None = None,
) -> str:
    """Ingest a data_item (register function is an alias).

    This high level function is a combination of init_data_item, set_uri and set_state(READY).
    It also checks whether a data_item is already registered on the requested storage.

    (1) check whether requested storage is known and accessible
    (2) check whether item is accessible/exists on that storage
    (3) check whether item is already registered on that storage
    (4) initialize the new item with the same OID on the new storage
    (5) set state to READY
    (6) generate metadata
    (7) notify the data dashboard

    Parameters
    ----------
    item_name: str
        could be empty, in which case the first 1000 items are returned
    uri: str
        the access path to the payload.
    storage_name: str
        the name of the configured storage volume (name or ID required)
    storage_id: str, optional
        the ID of the configured storage.

    Returns
    -------
    str
        data_item UID

    Raises
    ------
    UnmetPreconditionForOperation
    """
    # (1)
    storages = query_storage(storage_name=storage_name, storage_id=storage_id)
    if not storages:
        raise UnmetPreconditionForOperation(
            f"No storages found for {storage_name=}, {storage_id=}"
        )
    storage_id = storages[0]["storage_id"]
    if not check_storage_access(storage_name=storage_name, storage_id=storage_id):
        raise UnmetPreconditionForOperation(
            f"Requested storage volume is not accessible by DLM! {storage_name}"
        )
    # (2)
    if not rclone_access(storage_name, uri):  # TODO: don't call into rclone directly
        raise UnmetPreconditionForOperation(f"File {uri} does not exist on {storage_name}")
    if query_exists(item_name):
        ex_storage_id = query_data_item(item_name)[0]["storage_id"]
        if storage_id == ex_storage_id:
            raise ValueAlreadyInDB(f"Item is already registered on storage! {item_name=}")
    # (3)
    init_item = {
        "item_name": item_name,
        "storage_id": storage_id,
        "item_phase": storages[0]["storage_phase_level"],
    }
    uid = init_data_item(json_data=json.dumps(init_item))

    # (4)
    set_uri(uid, uri, storage_id)

    # (5) Set data_item state to READY
    set_state(uid, "READY")

    # (6) Populate the metadata column in the database
    metadata_temp = metadata
    if metadata is None:
        try:
            # TODO: call into a storage service/endpoint to get metadata
            metadata_object = metagen.generate_metadata_from_generator(uri, eb_id)
            metadata_temp = metadata_object.get_data().to_json()
            metadata_temp = json.loads(metadata_temp)
            logger.info("Metadata extracted successfully.")
        except ValueError as err:
            logger.info("ValueError occurred while attempting to extract metadata: %s", err)

    if metadata_temp is not None:
        # Check that metadata_temp is standard json?
        set_metadata(uid, metadata_temp)
        logger.info("Saved metadata provided by client.")

    # (7)
    notify_data_dashboard(metadata_temp)

    return uid


<<<<<<< HEAD
def notify_data_dashboard(metadata: JsonType) -> None:
    """HTTP POST MetaData json object to the Data Product Dashboard."""
=======
def notify_data_dashboard(metadata: MetaData) -> None:
    """HTTP POST a MetaData object to the Data Product Dashboard."""
>>>>>>> d05bc5c6
    headers = {"Content-Type": "application/json"}
    url = CONFIG.DATA_PRODUCT_API.url + "/ingestnewmetadata"

    payload = None
    try:
        payload = json.loads(metadata)  # --> json str to python obj (dict)
        print("type payload:", type(payload))
    except (TypeError, ValueError) as err:
        logger.error("Failed to parse metadata: %s. Not notifying dashboard.", err)

    if payload is not None:
        try:
            requests.request("POST", url, headers=headers, data=json.dumps(payload), timeout=2)
            logger.info(
                "POSTed metadata (execution_block: %s) to %s", payload["execution_block"], url
            )
        except requests.RequestException as err:
            logger.exception("POST error notifying dataproduct dashboard at: %s - %s", url, err)<|MERGE_RESOLUTION|>--- conflicted
+++ resolved
@@ -150,13 +150,8 @@
     return uid
 
 
-<<<<<<< HEAD
 def notify_data_dashboard(metadata: JsonType) -> None:
     """HTTP POST MetaData json object to the Data Product Dashboard."""
-=======
-def notify_data_dashboard(metadata: MetaData) -> None:
-    """HTTP POST a MetaData object to the Data Product Dashboard."""
->>>>>>> d05bc5c6
     headers = {"Content-Type": "application/json"}
     url = CONFIG.DATA_PRODUCT_API.url + "/ingestnewmetadata"
 
