"""DLM Migration API module."""

import asyncio
import logging
from contextlib import asynccontextmanager
from functools import partial
from typing import Annotated

import requests
from fastapi import FastAPI, Header, Request
from fastapi.middleware.cors import CORSMiddleware
from fastapi.responses import JSONResponse

import ska_dlm
from ska_dlm.exception_handling_typer import ExceptionHandlingTyper
from ska_dlm.exceptions import InvalidQueryParameters, ValueAlreadyInDB
from ska_dlm.fastapi_utils import decode_bearer, fastapi_auto_annotate
from ska_dlm.typer_utils import dump_short_stacktrace

from .. import CONFIG
from ..data_item import set_metadata, set_state, set_uri
from ..dlm_db.db_access import DB
from ..dlm_ingest import init_data_item
from ..dlm_ingest.dlm_ingest_requests import ItemType
from ..dlm_request import query_data_item
from ..dlm_storage import check_item_on_storage, get_storage_config, query_storage
from ..exceptions import UnmetPreconditionForOperation

# Configure logging
logging.basicConfig(
    level=logging.INFO,  # Set the lowest level to log (e.g., DEBUG, INFO, WARNING, ERROR)
    format="%(asctime)s - %(name)s - %(levelname)s - %(message)s",
    handlers=[logging.StreamHandler()],  # Logs to the terminal (stdout)
)
logger = logging.getLogger(__name__)

origins = ["http://localhost", "http://localhost:5000", "http://localhost:8004"]


async def _query_job_status(job_id: int):
    request_url = f"{CONFIG.RCLONE.url}/job/status"
    post_data = {"jobid": job_id}

    loop = asyncio.get_event_loop()
    logger.info("rclone request: %s, %s", request_url, post_data)
    request = await loop.run_in_executor(
        None, partial(requests.post, request_url, post_data, timeout=1800)
    )
    return request.json()


async def _query_core_stats(group_id: str):
    request_url = f"{CONFIG.RCLONE.url}/core/stats"
    post_data = {"group": group_id}

    loop = asyncio.get_event_loop()
    logger.info("rclone request: %s, %s", request_url, post_data)
    request = await loop.run_in_executor(
        None, partial(requests.post, request_url, post_data, timeout=1800)
    )
    return request.json()


async def _poll_status_loop(interval: int):
    """Periodically wake up and poll migration status."""
    while True:
        try:
            await update_migration_statuses()
        except asyncio.CancelledError:
            break
        except IOError:
            logger.exception("Failed to poll migration job statuses")
        except Exception:  # pylint: disable=broad-except
            logger.exception("Unexpected error polling migration job statuses")
        await asyncio.sleep(interval)


@asynccontextmanager
async def app_lifespan(_):
    """Lifespan hook for startup and shutdown."""
    task = asyncio.create_task(
        _poll_status_loop(
            interval=CONFIG.DLM.migration_manager.polling_interval,
        )
    )
    yield
    logger.info("shutting down")
    task.cancel()
    try:
        await task
    except asyncio.CancelledError:
        pass
    except Exception:  # pylint: disable=broad-except
        logger.exception("Unexpected error shutting down")


rest = fastapi_auto_annotate(
    FastAPI(
        title="SKA-DLM: Migration Manager REST API",
        description="REST interface of the SKA-DLM Migration Manager",
        version=ska_dlm.__version__,
        license_info={"name": "BSD-3-Clause", "identifier": "BSD-3-Clause"},
        lifespan=app_lifespan,
    )
)
rest.add_middleware(
    CORSMiddleware,
    allow_origins=origins,
    allow_credentials=True,
    allow_methods=["*"],
    allow_headers=["*"],
)

cli = ExceptionHandlingTyper()
cli.exception_handler(ValueAlreadyInDB)(dump_short_stacktrace)


# pylint: disable=unused-argument
@rest.exception_handler(IOError)
def ioerror_exception_handler(request: Request, exc: IOError):
    """Catch IOError and send a JSONResponse."""
    return JSONResponse(
        status_code=500,
        content={"exec": "IOError", "message": f"{str(exc)}"},
    )


def rclone_copy(
    src_fs: str,
    src_remote: str,
    src_root_dir: str,
    dst_fs: str,
    dst_remote: str,
    dest_root_dir: str,
    item_type: str
    # pylint: disable=too-many-arguments,too-many-positional-arguments
):
    """Copy a file from one place to another."""
    # if the item is a measurement set then use the copy directory command

    src_abs_path = f"{src_root_dir}/{src_remote}".replace("//", "/")
    dest_abs_path = f"{dest_root_dir}/{dst_remote}".replace("//", "/")
    if item_type == ItemType.CONTAINER:
        request_url = f"{CONFIG.RCLONE.url}/sync/copy"
        post_data = {
            "srcFs": f"{src_fs}{src_abs_path}",
            "dstFs": f"{dst_fs}{dest_abs_path}",
            "no-check-dest": "true",
            "s3-no-check-bucket": "true",
            "_async": "true",
        }
    else:
        request_url = f"{CONFIG.RCLONE.url}/operations/copyfile"
        post_data = {
            "srcFs": src_fs,
            "srcRemote": src_abs_path,
            "dstFs": dst_fs,
            "dstRemote": dest_abs_path,
            "_async": "true",
        }

    logger.info("rclone copy request: %s, %s", request_url, post_data)
    request = requests.post(request_url, post_data, timeout=1800)
    logger.info("Response status code: %s", request.status_code)
    return request.status_code, request.json()


async def update_migration_statuses():
    """
    Update the migration job status in the database for all pending rclone jobs.

    This is performed by querying the rclone service instances.

    Raises
    ------
    IOError
        Error contacting database or rclone services.
    """
    loop = asyncio.get_event_loop()

    # get list of all outstanding migrations from DB
    migrations = await loop.run_in_executor(
        None,
        partial(
            DB.select,
            CONFIG.DLM.migration_table,
            params={"complete": "eq.false"},
        ),
    )

    logger.info("number of outstanding migrations: %s", len(migrations))

    for migration in migrations:
        # get details for this migration
        migration_id = migration["migration_id"]
        job_id = migration["job_id"]
        logger.info("migration %s: %s", migration_id, job_id)

        stats_json = ""
        complete = False
        # query rclone for job/status
        status_json = await _query_job_status(job_id)
        if not status_json["error"]:
            # query rclone for core/stats
            stats_json = await _query_core_stats(status_json["group"])
            complete = status_json["success"]
        else:
            # if job is in error we dont want to query it again so mark it complete
            complete = True

        # update migration database
        DB.update(
            CONFIG.DLM.migration_table,
            params={"migration_id": f"eq.{migration['migration_id']}"},
            json={
                "job_status": status_json,
                "job_stats": stats_json,
                "complete": complete,
            },
        )


@cli.command()
@rest.get("/migration/query_migrations", response_model=list[dict])
def query_migrations(
    authorization: Annotated[str | None, Header()] = None,
) -> list[dict]:
    """
    Query for all migrations by a given user.

    Parameters
    ----------
    authorization : str, optional
        Validated Bearer token with UserInfo

    Returns
    -------
    list[dict]
    """
    # decode the username from the authorization
    username = None
    user_info = decode_bearer(authorization)
    if user_info:
        username = user_info.get("preferred_username", None)
        if username is None:
            raise ValueError("Username not found in profile")

    params = {"limit": 1000, "user": f"eq.{username}"}

    return DB.select(CONFIG.DLM.migration_table, params=params)


def _get_migration_record(migration_id: int) -> list[dict]:
    """
    Query for a specific migration.

    Parameters
    ----------
    migration_id : int
        Migration id of migration

    Returns
    -------
    list[dict]
    """
    params = {"migration_id": f"eq.{migration_id}"}
    return DB.select(CONFIG.DLM.migration_table, params=params)


def _create_migration_record(
    job_id, oid, source_storage_id, destination_storage_id, authorization
):
    # decode the username from the authorization
    username = None
    user_info = decode_bearer(authorization)
    if user_info:
        username = user_info.get("preferred_username", None)
        if username is None:
            raise ValueError("Username not found in profile")

    # add migration to DB
    json_data = {
        "job_id": job_id,
        "oid": oid,
        "source_storage_id": source_storage_id,
        "destination_storage_id": destination_storage_id,
        "user": username,
    }
    return DB.insert(CONFIG.DLM.migration_table, json=json_data)


@cli.command()
@rest.post("/migration/copy_data_item", response_model=dict)
def copy_data_item(  # noqa: C901
    # pylint: disable=too-many-arguments,too-many-locals,too-many-positional-arguments,too-many-branches
    item_name: str = "",
    oid: str = "",
    uid: str = "",
    destination_name: str = "",
    destination_id: str = "",
    path: str = "",
    authorization: Annotated[str | None, Header()] = None,
<<<<<<< HEAD
) -> dict[str, str]:
=======
) -> dict:
>>>>>>> bbcbc522
    """Copy a data_item from source to destination.

    Steps
    (1) get the current storage_id(s) of the item
    (2) convert one (first) storage_id to a configured rclone backend
    (3) initialize the new item with the same OID on the new storage
    (4) use the rclone copy command to copy it to the new location
    (5) set the access path to the payload
    (6) set state to READY
    (7) save metadata in the data_item table


    Parameters
    ----------
    item_name : str
        data item name, when empty the first 1000 items are returned, by default ""
    oid : str
        object id, Return data_items referred to by the OID provided, by default ""
    uid : str
        Return data_item referred to by the UID provided, by default ""
    destination_name : str
        the name of the destination storage volume, by default ""
    destination_id : str
        the destination storage, by default ""
    path : str
        the destination path relative to storage root, by default ""
    authorization : str, optional
        Validated Bearer token with UserInfo

    Returns
    -------
    dict
        uid: The uid of the new item copy.
        migration_id: Migration ID used to check current migration status of copy.

    Raises
    ------
    InvalidQueryParameters
        Neither an item_name, OID nor UID parameter provided.
    UnmetPreconditionForOperation
        No data item found for copying.
    """
    if not item_name and not oid and not uid:
        raise InvalidQueryParameters("Either item_name or OID or UID has to be provided!")
    orig_item = query_data_item(item_name, oid, uid)
    if orig_item:
        orig_item = orig_item[0]
    else:
        raise UnmetPreconditionForOperation("No data item found for copying")
    # (1)
    item_name = orig_item["item_name"]
    storages = check_item_on_storage(item_name)
    # we pick the first data_item returned record for now
    if storages:
        storage = storages[0]
    else:
        raise UnmetPreconditionForOperation("Data item not in specified storage")
    # (2)
    s_config = get_storage_config(storage_id=storage["storage_id"])
    if not s_config:
        raise UnmetPreconditionForOperation("No configuration for source storage found!")

    s_config = s_config[0]
    source = {"backend": f"{s_config['name']}:", "path": storage["uri"]}
    if not path:
        path = storage["uri"]

    destination = None
    if destination_name:
        destination = query_storage(storage_name=destination_name)
    elif destination_id:
        destination = query_storage(storage_id=destination_id)

    if not destination:
        raise UnmetPreconditionForOperation(
            f"Unable to get ID of destination storage: {destination_name}."
        )
    destination_id = destination[0]["storage_id"]

    d_config = get_storage_config(storage_id=destination_id)
    if not d_config:
        raise UnmetPreconditionForOperation("Unable to get configuration for destination storage!")
    d_config = d_config[0]
    dest = {"backend": f"{d_config['name']}:", "path": path}

    source_storage = query_storage(storage_id=storage["storage_id"])
    if not source_storage:
        raise UnmetPreconditionForOperation(
            f"Unable to get source storage: {storage['storage_id']}."
        )

    # (3)
    init_item = {
        "item_name": item_name,
        "oid": orig_item["oid"],
        "storage_id": destination_id,
        "item_type": orig_item["item_type"],
    }
    new_item_uid = init_data_item(json_data=init_item)
    # (4)
    # TODO(yan-xxx) abstract the actual function called away to allow for different
    # mechanisms to perform the copy. Also needs to be a non-blocking call
    # scheduling a job for dlm_migration service.
    logger.info("source: %s", source)

    status_code, content = rclone_copy(
        source["backend"],
        source["path"],
        source_storage[0]["root_directory"],
        dest["backend"],
        dest["path"],
        destination[0]["root_directory"],
        orig_item["item_type"],
    )

    if status_code != 200:
        logger.error("rclone_copy failed with status_code: %s, content: %s", status_code, content)
        return IOError("rclone copy failed")

    # add row to migration table
    # NOTE: temporarily use server_id='rclone0' until we actually have multiple rclone servers
    record = _create_migration_record(
        content["jobid"],
        orig_item["oid"],
        storage["storage_id"],
        destination_id,
        authorization,
    )
    # (5)
    set_uri(new_item_uid, path, destination_id)

    # (6) Set data_item state to READY
    set_state(new_item_uid, "READY")

    # (7) Populate the metadata column
    metadata = orig_item["metadata"]
    set_metadata(new_item_uid, metadata)

    return {"uid": new_item_uid, "migration_id": record[0]["migration_id"]}<|MERGE_RESOLUTION|>--- conflicted
+++ resolved
@@ -132,7 +132,7 @@
     dst_fs: str,
     dst_remote: str,
     dest_root_dir: str,
-    item_type: str
+    item_type: str,
     # pylint: disable=too-many-arguments,too-many-positional-arguments
 ):
     """Copy a file from one place to another."""
@@ -300,11 +300,7 @@
     destination_id: str = "",
     path: str = "",
     authorization: Annotated[str | None, Header()] = None,
-<<<<<<< HEAD
-) -> dict[str, str]:
-=======
 ) -> dict:
->>>>>>> bbcbc522
     """Copy a data_item from source to destination.
 
     Steps
