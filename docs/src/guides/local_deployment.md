--- conflicted
+++ resolved
@@ -27,16 +27,11 @@
 
 # check if a storage config for MyDisk is already known to DLM
 ska-dlm storage get-storage-config --storage-name MyDisk
-<<<<<<< HEAD
 # create a storage config for MyDisk (if one doesn't already exist). The default `config_type` is rclone.
-ska-dlm storage create-storage-config '{"name":"MyDisk", "type":"alias", "parameters":{"remote": "/"}}' \
-=======
-# create a storage config for MyDisk (if it doesn't already exist)
 ska-dlm storage create-storage-config '{"name":"MyDisk", "root_path": "/", type":"alias", "parameters":{"remote": "/"}}' \
->>>>>>> a44e174f
 --storage-id '<the storage id received above>'
 
-# register an existing data item inside the Docker container (e.g., /etc/os-release)
+# register an existing data item inside the rclone container (e.g., /etc/os-release)
 ska-dlm ingest register-data-item test_item_name etc/os-release --storage-name MyDisk \
 --metadata='{"execution_block":"eb-m001-20191031-12345"}'
 
@@ -44,16 +39,11 @@
 ska-dlm data-item query-data-item --item-name test_item_name
 
 # migrate an item from one storage to another
-# register a second storage
-ska-dlm storage init-storage MyDisk2 filesystem posix / --location-name MyLocation
+# register a second storage (same or different location)
+ska-dlm storage init-storage MyDisk2 filesystem posix / --location-name MyLocation # put the / in quotes?
 
-<<<<<<< HEAD
 # supply a storage configuration
-ska-dlm storage create-storage-config '{"name":"MyDisk2", "type":"alias", "parameters":{"remote": "/"}}' \
-=======
-# supply an rclone config
 ska-dlm storage create-storage-config '{"name":"MyDisk2", "root_path": "/", "type":"alias", "parameters":{"remote": "/"}}' \
->>>>>>> a44e174f
 --storage-id '<the storage id received above>'
 
 # copy your data item from MyDisk to MyDisk2
@@ -87,7 +77,7 @@
 storage_id = dlm_storage.init_storage(
     storage_name="MyDisk",
     root_directory="/",
-    location_id=location_id,
+    location_id=location_id, # the location ID from the previous step
     storage_type="filesystem",
     storage_interface="posix",
     storage_capacity=100000000,
@@ -95,16 +85,11 @@
 
 # check if a storage configuration for 'MyDisk' already exists
 dlm_storage.get_storage_config(storage_name="MyDisk")
-<<<<<<< HEAD
 # supply a storage_config, if one doesn't already exist (default `config_type` is rclone)
-config = {"name": "MyDisk", "type": "alias", "parameters": {"remote": "/"}}
-=======
-# supply an rclone config (if it doesn't already exist)
 config = {"name": "MyDisk", "type": "alias", "root_path": "/", "parameters": {"remote": "/"}}
->>>>>>> a44e174f
 config_id = dlm_storage.create_storage_config(storage_id=storage_id, config=config)
 
-# register a data item
+# register an existing data item inside the rclone container (e.g., /etc/os-release)
 uid = dlm_ingest.register_data_item(
     item_name="test_item",
     uri="/etc/os-release",
@@ -118,18 +103,13 @@
 storage_id = dlm_storage.init_storage(
     storage_name="MyDisk2",
     root_directory="/",
-    location_id=location_id,
+    location_id=location_id, # can be the same location_id or a new location
     storage_type="filesystem",
     storage_interface="posix",
     storage_capacity=100000000,
 )
-<<<<<<< HEAD
 # supply a storage_config
-config = {"name": "MyDisk2", "type": "alias", "parameters": {"remote": "/"}}
-=======
-# supply an rclone config
 config = {"name": "MyDisk2", "type": "alias", "root_path": "/", "parameters": {"remote": "/"}}
->>>>>>> a44e174f
 config_id = dlm_storage.create_storage_config(storage_id=storage_id, config=config)
 
 # copy "test_item" from MyDisk to MyDisk2
