--- conflicted
+++ resolved
@@ -1,39 +1,4 @@
-<<<<<<< HEAD
-SKA_DLM Interfaces
-==================
-This is the Python package level documentation of the SKA Data Lifecycle Management system. Using this package requires it to be installed inside a python environment. The ska_dlm is using the poetry package manager and thus installation is pretty straightforward:
-
-.. code:: bash
-
-   $ cd ska_data_lifecycle
-   $ poetry install
-   $ poetry shell
-
-Then the package can be imported into python:
-
-.. code:: python
-
-   >>> import ska_dlm
-   >>> print(ska_dlm.__doc__)
-
-.. toctree::
-   :maxdepth: 1
-   :caption: APIs:
-
-   cli
-   rest
-
 .. _api:
-
-- Python API (auto generated):
-
-.. autosummary::
-   :caption: Package API:
-   :toctree: _autosummary
-   :recursive:
-=======
-.. _api:
->>>>>>> b2147e93
 
 API
 ===
