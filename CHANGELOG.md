# Version History

## Unreleased

### Added

<<<<<<< HEAD
* Added CICD deployment jobs for 3 for `ci-dev`, `integration` and `staging`
* Added `/storage/get_storage_config` RESTful endpoint
=======
* Added CICD deployment jobs for 3 targets: `ci-dev`, `integration` and `staging`
* Added configurable shared PVC to relavent Helm chart services
* Added data product api connection strings
>>>>>>> b1d2df02

### Changed

* Changed helm chart pod names to contain instance name
* Changed `migration/copy_data_item` endpoint from `GET` to `POST`

## 0.1.0

### Added

* Added FastAPI and Typer paramater documentation
* Added FastAPI and Keycloak OAuth
* Set up k8s tests to run only on CI scheduled builds
* Set up docker-compose as the main test target for gitlab testing
* Add optional pgweb IDE deployment

### Changed

* Decoupled unit testing from Minikube

## 0.0.1

* Bootstrap repo with ska-cookiecutter-pypackage
* Add `ska-dlm` CLI tool with initial set of sub-commands.
* Add base exceptions
* Add DB access utility functions
* Add `ska-dlm` Helm chart<|MERGE_RESOLUTION|>--- conflicted
+++ resolved
@@ -4,14 +4,8 @@
 
 ### Added
 
-<<<<<<< HEAD
-* Added CICD deployment jobs for 3 for `ci-dev`, `integration` and `staging`
-* Added `/storage/get_storage_config` RESTful endpoint
-=======
 * Added CICD deployment jobs for 3 targets: `ci-dev`, `integration` and `staging`
 * Added configurable shared PVC to relavent Helm chart services
-* Added data product api connection strings
->>>>>>> b1d2df02
 
 ### Changed
 
