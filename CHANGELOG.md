--- conflicted
+++ resolved
@@ -6,10 +6,7 @@
 
 * Added CICD deployment jobs for 3 targets: `ci-dev`, `integration` and `staging`
 * Added configurable shared PVC to relavent Helm chart services
-<<<<<<< HEAD
-=======
 * Added data product api connection strings to Helm chart
->>>>>>> 6c531fd9
 
 ### Changed
 
