# Version History

## Unreleased

### Added

* Added CICD deployment jobs for 3 for `ci-dev`, `integration` and `staging`
<<<<<<< HEAD
* Added data PVC mounting to helm chart
=======

### Updated

* Updated helm chart pod names to contain instance name
>>>>>>> 0a01baab

## 0.1.0

### Added

* Added FastAPI and Typer paramater documentation
* Added FastAPI and Keycloak OAuth
* Set up k8s tests to run only on CI scheduled builds
* Set up docker-compose as the main test target for gitlab testing
* Add optional pgweb IDE deployment

### Changed

* Decoupled unit testing from Minikube

## 0.0.1

* Bootstrap repo with ska-cookiecutter-pypackage
* Add `ska-dlm` CLI tool with initial set of sub-commands.
* Add base exceptions
* Add DB access utility functions
* Add `ska-dlm` Helm chart<|MERGE_RESOLUTION|>--- conflicted
+++ resolved
@@ -4,15 +4,11 @@
 
 ### Added
 
-* Added CICD deployment jobs for 3 for `ci-dev`, `integration` and `staging`
-<<<<<<< HEAD
-* Added data PVC mounting to helm chart
-=======
+* Added CICD deployment jobs for 3 for targets `ci-dev`, `integration` and `staging`
 
 ### Updated
 
 * Updated helm chart pod names to contain instance name
->>>>>>> 0a01baab
 
 ## 0.1.0
 
