--- conflicted
+++ resolved
@@ -69,11 +69,7 @@
       volumes:
       - name: dlm-configmap
         configMap:
-<<<<<<< HEAD
-          name: {{ include "ska-dlm.name" . }}-configmap
+          name: {{ include "ska-dlm.fullname" . }}-configmap
       - name: data-product-storage
         persistentVolumeClaim:
-          claimName: "{{ $.Values.global.dataProductVolume.pvc.name }}"
-=======
-          name: {{ include "ska-dlm.fullname" . }}-configmap
->>>>>>> 0a01baab
+          claimName: "{{ $.Values.global.dataProductVolume.pvc.name }}"